--- conflicted
+++ resolved
@@ -5,166 +5,12 @@
       Accept: ['*/*']
       Accept-Encoding: ['gzip, deflate']
       Connection: [keep-alive]
-<<<<<<< HEAD
-      User-Agent: [rtv test suite PRAW/3.4.0 Python/3.5.1 b'Linux-4.6.2-1-ARCH-x86_64-with-arch']
-=======
       User-Agent: [rtv test suite PRAW/3.5.0 Python/3.4.0 b'Linux-3.13.0-92-generic-x86_64-with-Ubuntu-14.04-trusty']
->>>>>>> feb2dc18
     method: GET
     uri: https://www.reddit.com/r/Python/comments/2xmo63.json
   response:
     body:
       string: !!binary |
-<<<<<<< HEAD
-        H4sIANuvi1cC/+1djXPbNrL/VxDfzTmZkyWR1Gc6nU7apBd3kjaT5i6vL+noQSIkISIJhh9y1Jv7
-        39/uAqQoWbItklJ9rdvO1CKJr8XubxeLxeLDv88WMnDPnrKzVzJOZDA7a7AzlyccHv37zFfunMdz
-        fI3PJ3PpuZEI4PeHdcHE2SjjKp9L/ORsJpN5Om5OlI8fjHkQCHc0XsGrIPU8eOQLV/KR8McCK/r3
-        f+BRnI4j4boywQrerJK5CrBwLLxpIr4ko3nie+sKssdZBz25EHHhdTqbiTiBVmMV4UfmeRqLaBSJ
-        EB7i1x9+paomaSRG1KX1l54MFqOpx2U0Mu2YF5KGbn/xVY+GP42UPzIUMZ/MgFg0sDb84BEQb0k/
-        kygVSExPThb0YMq9GJ/oHkHHeKyCwjB4CmSIsL2JXEpP/sYTqYJROOe/iRG1vtXrgPsCP0+c0bqH
-        8URF+NTudrHOMIzUcms+4EE0sgaFLs2l69J8Zw9gRv1xwCVOApE8n7CRJknSHdmf5+0VvoNeJRsj
-        LJBzEsejicfja+Pc/95VV0QWpCdw5k0zuMVUXFN+TWhfLblnKL1uAARgspAbn+K8rj+Q8QhZbuu9
-        Hrn5JBSRz3GcSIxW1NI83AIh8EWQxC09IS0+CukFsFXkywA6s5TiCsg/BQqMI3UVgyyONGVbxNpq
-        i1tgasQom9Ts4QSGpEludeyuPexYPbuJ9EojmrF5koTx01ZrLZotX07mXHgXHv+NR60oWWJrG1Ox
-        yfmfUx7xAKCi2G4iE49Y7hnT42LZuJgeF4NxsWxczIj4usOjNJlkne51nazTIU6uZtg0XKpEjCLk
-        fXjYbg578DRI/VFGWnja6cCzpYy32A6/WjNLxk0a71IZz+ljfPyf/yAjccAUFDfz4VhMNZH1Fw1W
-        B2ZaG2VuEqIduLmPf0m8TA1F0d+CRSCFJ+nBw0geRvIwkttHQj3caTVsaRZd6SS0hysnxUK3GAG3
-        q/wxd0GxJSqKsbqQA4ny0VsjaGmQ9sf4KtfvWHyXdp+oIMGnUSxBQSX4Bjs1Vi7+efaLiFkylzGL
-        5yr1XHalogW7Aj3BuOcxUBgM6vwEXYnZ4w8qmQOmhypMPR6xf333M4OOsTgNcTjCZTxmV8Lzfn2c
-        KZxQhs1wFfKmVC0RtDwA/ThpRWIqYEATge9HMogTaKuJNt5flpP4wtT35EnzY/AxuJyylUqhVT5Z
-        8JlgrowYdlf54gp6I9hYBKBM5jAKwZCwLFIqaWAh5svZPGFzmC2WKPbhU+qH8Fmk0hkMj03FFfOB
-        emyuVBhX6LT4wv3QE/ETNk4TBiTD/iUS6BeqOJZjTzRxqq7ZRYdYPjhfmRl89jcv+cqVS0bff/3x
-        zHc/nv1tlnyFz0P845BZxUKczWF8UFNpGhQmTvfljryCrbc4FnjSpL+p/zjx+WDq44B6hppNtx7n
-        jUy1Ht1+1iiOmv6GmcVfJN2710W5pU9QkIEOQcHomu2+w7zdtBednuM4PTK9bjAAr5tsjtPpmnK7
-        rKrGTnN9p1FmLL672WGHIXKGk5UR+Q33wLZVP6g5TcF1SLailU26riokuyqTXhJbNKG3pfabE+PJ
-        XbpUmY83VFopPra6vU4ZPrb7pty95eOcuSrz8W2WhbXoWeS5ydnYwfIl+PifsFz0gGs4AnAYiiBu
-        MB6sVCDYhAcGBg2yIjQuJWcAtk8R/Bn881f8lX8AvPb3u6xjmzO9xDyhdJQd6A59F4ms5oly6e/y
-        VDBimFWkW9MNlJPQTYQrI6GO1R20S0ho2+6bcvVIqHMMEc0Ep7KIunypgNmWao+Eznt9tyihVllN
-        81KsHrEZkjuD8Qa7QjbmYwXmis8X6LZBkF+zIAebBWwvFgoFRhAxeBKt8CMsIgOwgeKAh98gS394
-        Kzyx5EHCkhQQB/qgrWy0ugSQnkSOGBisoSRuTWUUJxeJ9MUFGqsXYJZJsrmefCRuPKFMH5M0O+Q+
-        a3vDOj2YTHoM14hO7ZEVWlVHbyqHMgjQtttt63AEsPuObcrVggCWvenSuycehz+x78RSgxmvBT73
-        bZfsQFLVUWERScsC6bs5Dxag9S/PQUd7Si1A2mG9SRZzomA9GKmrU/sA8j79DZarX/3FGX51Q98q
-        A0M2e6WBwer0be3/PwwYBt2hKVcLMBzFeM/YrDJrf3AB24EAv+7h523LoCw/b7RzQp7N263Oj0XJ
-        LsePdrdbih87ptz95ceMTSrz492gdtd+tDXEikqw5kuJrocGuYbPl4KFYFolaibI3QgGlo/LJLMb
-        aSw3vTSb8gn0NUH33npL8i0xUsF/l29gXoE+BWBklwn5PGJjDKLrA3kAFngu+0zQytmYx8JlOV/G
-        UAosRFdokB2LCYfpgWdXYJXhh8qH7mLz1LFLNiEnLU8SPpmjnxK64adfWCziGAhLTS2EQDuTfJxj
-        PlnMoMPw+ApsAEEdxOrgW+12pdqpG1P6LJa+RDfs2usrmrMmewbKOvheCPdJg/yTUHbFXOkG50nm
-        qV2TKqMRDNOXumPZHiyaxrACRefm5eufqI8+WKpM+lgFmqLAEMkjpACN1FPaHwuzhgtlNoUu4KA0
-        PdBvO0tXccF5e2rdaZhsj6G+1qj3g//+mDyYE/m+8WJl3bShpUvoJnvY7Tv9Erqp1xuacrXoJmv4
-        sIh6GMnDSB5G8juP5GBng734Ys2x0IksYL2/9Vvcx1e5CYwVlbCAX8EaPmZIDNJuoP9SUL88ZpGI
-        lQeVoY52mp2mhdsQLmi6OQfNHiK14P9s7PFgAdpuKr+QOQGfMmoMhqi1ngiAKCwNoUaYUO3qxAqd
-        JtNeBSpHm/Jz4YWPcmN8ppJEoJ8Tt8Ej8TkVcaI/XirkMOrPWlOTu8TnMBAemHHgt1JbN+g7BcVM
-        m/drcwXsHDnBvsVKBc2T+4XvH/HvYqQeOi9Fl1Gl+alqK+WCWtZWcgb2YFjC4ex0O21Trh5b6Qjr
-        +BxRKqPYW+ELl+8JbLDbyiecrwpcKAvAK3qqM55+n1nrV0JGbgOWCcEEZYtjrAxyHLosjcQB4+0S
-        tbYOFMsAiDMeL9jFBQUcoQEfgswFtGyAZY3rghDwJIVKYPkATUOF14UAfyKnm6iHmTLFx4J9SmE1
-        waETsLiKTh2IcTwS3hVGTkrdyvCxoXPLwEfPGrSHJeDDcdqm3P2Fj0yuK8PH3Y0gK1zKdbDaWXkP
-        9TtkHPgPNGo6y5wSxu0SwzLf5RGs7eU44tGqyT4GZj8VPo6b+rOmimYtkg/bag8GyPXPlQkaBFaV
-        U9DdyOpY8RT6lKlp6KA/FhFT0/zQg/EUnINEpOifODUqHEoMLLi903wDZaixWz8j+by2y1yAkorU
-        zYEop3JldNhQbGXQoTPoD8vEs1jDoSlXCzocZZMgk9TK6HCjcWGF4YTiXDJAKBtt9g+kcoP0G7lL
-        0VD1BQvQh/qt9ivmFi7pLhAW+NgXMfpN07DJPrwUkThHKYphykQQz1XSzANWZFP6szSiMIyp6P6v
-        9cOsGQazJycW9erD3CX8ewan20ay5MK3RZ7dQl9GGDc1QxlhtB3LKhHGbA87jilXizAeJbYsk5LK
-        wniAqlZLZ1KUzD5WVEIyX4pVA1E8W7rSujmYKvTBg8EIbIlP/nX5Gjg1cIH+MfvqCVn0ZKpSVBUY
-        hxG6eyYwedpoFFEEdY1XLEq1+fnxLNN4IkkxpD8Ly/p4pperc1gB+2pJtmZ2UoA2Olw5pWD/BAzl
-        CVGGtl0wlJNHZlWubWo844w1Q79wj8xo2ihZtmBkMDMRSabZQcMdBSjlpThE8yly2IU5yABjmM1w
-        US/zcxpgAE/lF/gc5LkBljXMI1jvAuWXLeAZ6s1M9KGP574JLoUPI22DQxtByqGvMalQc2TC5wH8
-        D0Hh5DtpZSZ/jwFxGD8QZH1OFRTezRfrD47CH4X9qxv4pPDV8fklb6wE31TH96KiL4Xvtl1mKWYP
-        nU6dS7H+vdz0OtgFboXDWa8WlfJuLr799o46pKzr6BcRNgAxUESQVWPgLC3xTfazgLKIHPRmKf0c
-        SZrs7Yufs81jlFPhg0CrU0NgrX2vLoZm2kuLoTUc2E4ZMbTaplwtYngMj0jOrpVlYu+aZ1cs1ACL
-        lhCKS1xEg7oj5pliEAbtCmTR6KioUMdimCfzVwDqyTznw0xj5qdt3kV8Iijw4THFS0RighpvguEs
-        wNnJk6f6O8a+x5Y+nrXSOGoBu7ZArX2E4QBkCTZsoOZCxoTZTD1z2ESXY6A+uTuCWqPVKFQySB6f
-        Q9mvv7aabW6dN9g5jDdWHua3iGSYxPgIPjh/8vjJrrY9OW5p1e40Oy3M/pBryla4wDQaMZADNFpr
-        NJIBIPIIVHPe065tUV+3+7TubQT2QhQgvUbIsZEcp0jSx/jjSXO73GOMhgFBR2k7QnftnmPf0t+s
-        wyKkzh2DaLDEWvfiGqUwSUrTeJaP1PqAWjdtFIauuY19zaAcBfqMRo+pO/rFCGelwTBtiwez9/WH
-        8xE9Go3OAQ88sRTe1+2sx5dUwQuSDvajyurG7112jibeOa1OMunLjD6snURx4inQ89qABOsrFsIn
-        GdRnJ2Eker9i25WPoVPPAGvYKxmkX+ibF88v3z1l34NhixtseWzSUx0VZixAAMBITuUEjT10sGmz
-        esOkRsvblSDSyMAxbSTSUeR561Nr0fLQS++JadJCJddKw1aE0U6n1pO1wNmOpcP1M3V3wzpi3PUi
-        oYh366ebuIeP19iHv3L825bbx2t/Zo6B+aOGrgr/3MLEXZ9kHcK/DVbu6nsp4bs20ptxsyJmHq/b
-        t+HnLuw8Ym+u4+heDD1qL3bh6aFYmvNehqn5g01svRFX8zKIpvkPY+PuPsJa9AxUwOIdiEFV3gLP
-        e4r9vohdeXWwsV4rtTro951Sx3gGQ1OultXB4A+ySJ8vYDiNGhYkP4x5FK06ve7dliRld2GynciJ
-        Ul6z2dQRUFfoaprith9nGISuY4hObF0c0LPKUpTNWlkpsoe9bqk1dq/fr3ON7fxBpCi0F6IWKXL+
-        0XvWfe84gxfHFaMf5UQAkzLpCu4RVyJ3cu3JZU/f0OLgnVJszF12RUfNzxNMKZToLE/y5Mb7rT3e
-        oy83B5Er/q3BVJbIjAPKSiRYSgO7zHHAYbttyj1IZEEig5msx/n8SiaJJ16EKsDUpI27CGXZkKNn
-        V/qIt88maYSNeKviqScMWkPas+9eYWgLZTfTe/Iu9wNay8YmEg/G40HhAGSGtp7wU1h4ShcTRTTx
-        hFRIRiqUecSenjrEwIxzbZGferyVpT3jrvLSbnU7JYKG7YHdN+Vqkfb7maTicGkP40/TWqR94smL
-        T2kAk3dcUf+HUjppIm7c4KYz8jHyPSq2day7OQYgaS8eWPrvlo6plz5biNV6MZdJx2GCTHQuL8Yl
-        xpCL/B3GUllIM6YoLaQ2mLv794PPvlO+j2DzCl0d2EPijB1CO3QGpp4HoS0I7Wfh1pO04ue5jNRc
-        zo4ss5eUcClQCUtQvaBfZa6umI9R6JeMjvniM3Ks6IBzYvrXK9BEYaJCXBxSadyJFRGwvMBQdFon
-        ohMWzw6DEoth3LOZJ7RtGooIKvQxcALV2NgTPp1AFkGmKslU/xE6ovs38RTaxR7mi8O/jA5N+Dhm
-        xuWkw+FBw5oYkMJRa+wNdARDWCjKD3+jK6/JfoSeqwD6Z1I1guXtRtznIEWke12BnA8N+qCHhXCJ
-        DtxLLqBlffAa5p9cZNNIQA1piAa8y94+e818YMJopdccGMmDdDRBPVt/nt5Yua+zvme584dghD1j
-        u503KuuMDJPK64xubzjYqzP2G3bD3sCU+wPriD/xgWAr6i0+YaHq2i4R3H8DNurouVhKD+vcERcV
-        OZ6dM/JZ+bio9xwElcQYlk9pOIsw4wdujupti6d0icgJ4fjW/lSGgGyiykPAYNgpESbutNuWKVcL
-        BBwlfiljq+NzcZ2W23OllZU0mdo56O2ZjgCA1cdMJPr8IJtEgD+UWPQFqkrK/S4pNk6/YlnSTB4n
-        AhYsdJxhbH/7/avJG9rVOqEgHDamPRp1zzDx/fYJjp1j3ji5tfMLarie8xsbkFZOMHtl0tDbw+Gg
-        5jT091A3H67R4pmkzb7KWBCvAndMtsDxIAC3t89jMKZBMMDaBlZ5xMiB8UmNG8xNXRMzlaCbZSKi
-        hEu0cTEBAsa6o/lrLpzQuXfTBE+56BwN/zdJo1jE/5edgNQ2PMUMYQBAnqULzxYEzNzucKCvpjJe
-        IAFy98vNhNgDFpfr8ofTCGvJoiw0uaiV7NFhpKsMJRnrloYSx7HaJaDEaXccU+4BSgpQkvR7X2qB
-        ktdiMee+PC6WXOq0cAnMLSjYEMowk/IkP4EEujCGlbqL+bin6all/fAOVpaobAbLS1QXZKOMRPVs
-        U+4PLFF/4oWzbbXtdi3YcMDJ1FTMazlV9GwcKy9NhLd6xC7xvLQH/XNXeHfTgs7gwSL2zdtn73EH
-        BXdLdLqCOY9clFXoWCGmD5Njav8iHnCERd2UTzD8UHCdPDOWv4dZ8TuMsCpW5RxVGqs6Q7uMk8+x
-        2506nXxHWeFnrF9Z3EIQCpHG7UGbEuQcTx0/M3mCVCgC9ArBLAh95g3d3Tpn0DpjQaAPBCNAfcMo
-        pVMgoGryqwPDkv0ZaAtVe6svC6YusSpGQlGOkSRaEbsqdOTrUHTRZE+fn1oEK4w/t+jL0KEQTHUj
-        PaoK7CYclxFYp9+/YSd3v8C2B8OHndvrGLFy9eXslTFCj1dFltUmWhwPJLLoXLpi55I8yKdWlbu6
-        UFk0sqkoLRqdbhY/eJhoWD27zrjD+ykaf2K72wosQfxWWcgPsLv9T3wdV3dW/uDySz7nLFZRBFbp
-        90J4tNVMimkuJgu6LQuVoD7DhGdf0AXOKZmRh9vbU2Nrksk6M7vcOoF9THktwFrVZ2oouokukYcP
-        6bBMIRshWK6U7SPTvk2mr5plrkIjQtvD+FtXPU4lNpBHTtEZo3gS8WQyb7BEZ2rFPCP5F3QZACht
-        E2PFURFjGnlM24HnHHGP4NGJYe6/gPYFw+VEc1AZ5zNpLI3zVrttlTCB7IFlm3K14PzgGGuWDDYq
-        Q9VbMG9XvoIR/c/ldYiq0x755ad/sp/f/fTqBXv9C7t8/uIZ5bj+AZOTLmBygc461Pkyi23GLM/k
-        F8cDENogP/cpsoizGfrvRUA3VkBXZhEHno+Q9UiSkP/xkAN7diWQbzE10hxWCwUoIvudYxQSD2bk
-        wRfE6TozIoZzorQ+YifGkutUKgpSYW/iMMIVIs9rIeD2QugOhKwMCBuqsgwgtAelLuW2+8O6L+V+
-        MPyOOJKDDT/bCj/XcxP0AYbfZ2t5VYTVsg5XDE589u41ifm0aHzQzT6on/W9PmsLhIwFSkEfp7OZ
-        iOk49IlhrqZeV8WUfOZLY0q33bHLpKu1YTVZY7raozhGMxatLBYXP0p5cV0OdlkXZcXgF4xSxqig
-        KRjMtAm4VJJy/r0lJqAjVRNACHQJks2apT4k8xxNVuavKCdDQedRiFCk72JAC5+M9UTBt0pfFZHd
-        /YVpG7JqMRQZ2B6foE/x1Jmr7zElqorrJmiWEVe7U8r3Yw+7tfp+rAcT4GEkDyN5GMnvPJKDTWUr
-        XtV0P87euCUdrjZQGxd7lXU6yHMflrpBwDFNEaXuJaWkL2DaFScEq+ZZSpcw4XVS9JvyADF+xVen
-        3j+RhWV7jaOorIYzJiithp1Op1fiMLjT7vZMuVrU8FEuechYt7KE8E/AGJFOsrFLROz+eumCBMLC
-        JUSkGKVCJ/X0cT28lQB3xrk+HUfZsNfZthSDqriJoNeH5fTlbGaFhvH1mFwLPW3kBcqj7+hsXLDS
-        nmQBtGue2sV23AEXPGO3Dry6IBZhspQg2p1+iWtvnbbTM+VqEcSjLF8zAaksiFewvlkAA87xdOoe
-        aYxWwaAOhfXcnHAhtkKOwnAyCiADOqtoleW3C2Vo9l5ov4bTOZhTLzWrdbY69xcRsBT3W8MyDmHg
-        fqtmh3D93J8xZGXuv0UNRdFv6/PDSCAsXILxL5n0+QxPQEg8tpIITG1Jl2vlDg3yTVB27bfJkl2k
-        eIo6QpZgF2GOs/ha396XXdC+0teIySBM9RExpc9+Fw95Y5TKj3j+3FtfBQ+PkIsppnODq0Uy+R2U
-        1po8hUMt+8lUlK7CttENlNtT4hox8+brJ2plSNiA4XKQ0HPK+HPb9sCUqwUSjqIQM1GtDAk3r90+
-        p9EGIpRVhe8V1xsAuQkldWIJPa3IcdB0tPpGexrB0uQz3EUwB6owS4OYSLoB78TCemDPCybj3hFU
-        l4wiTpeTjLZTIpwCJMM25WqRjKMoy4xlK0vGfmVZ52bHOxNXybV7vonueUn5HWNprnLCLkHr2W1O
-        BVaknCpolYkvYpImdIcSw4zwgrvk1F/RkQSoj66EBA2B91uaSI1YZUcdtcShP4ISx5vKsc/4QF+m
-        JKKT68mTk2aP1rxOrYKU3061yuK+AcJlxN3u9/olFKE9HAxMuVrE/WGn5LgjOdgDbFuLXj0LiwOC
-        JaJpe316+aw8cK5dP3Q2nrMZMjDFSTWMOzVg+oJvME9noIbT8amjSYt9LFj6d+trVdzIZ7c0bnTb
-        Vr9zOG44tuWYcnXhRv1mQsaGlVl/Ea1CoOQIY+eus3y9pkLhnsi1XszSDFAM5mXhRKJmMtSSrg4K
-        ZghYqPxclUBbU2lSrjz2FCxHG7kSa4CtOuWpl+BJbM1nDVSAKniSLfWmKd5i32Tvn//ybtNVRRxg
-        dbvDHb7IWoXrNnLs0ea/C4WqyvImapaRZXvYH5bapmkPTbm6ZPnBBngYyR1Gcrg1M/b8ejYJ3qoV
-        jOAlmP0eaJzGNqaTcu0FQ8r7VRXU3+sTq3T+grPJnEd+diPwI0bXqG3FuWOumhjmatagcyf4lowM
-        XMTouC8AM/rB0jA7V6JDLs1pEnzpC9wCkbH/zYGrOpqW8qB95+FuR6XXPuyqkJyzW2lI7vUse795
-        dXb5/BXdo7EDlJ2+Y0rWBcq1G1i5gFSWxruvLWy7O6nFXfmK8vITk5odh+zabLDT6YbqLGUjuveQ
-        +ej27EQpLz+qFYFhD4MNMF8EmvyBuIJi1CSUw1ukdQ0mY3iDWBpDQZJohQbLX8G0cJX5Ci/Y2r6g
-        Gz/6CSyN6Eoi5bPiU+V56opMEPwwSvUdWXiGA1PdxU9brVBiPSFvStUSQcsD9oqTlqkWRtlEcUaz
-        yDzCTb+PJAF3xwlD6PJIsTkHxY2K087FHjPy1unZU+6wGcNiG7kM7zx9mpoHFaEeU7bDrbmvDJUb
-        yrIMVHYHVreM9WoPHVOuFqA8hsM6B63KQHmL2VLnUvSlWKHaNv7Z4Nrai11cbF51hIm4UdKB9cYg
-        hHMOut6cAKTNERS7C2wuy96hWYn0d6jPtFGW8QkuqmK2EsCkKDsoQ6EnMGP3DOiFZoLuCF5eCdVl
-        e5laxhA16CLUb7bw9Zr0wgBQbA+4CvXjWVZHfiOvvgoUJcbfuu5ZH8zNcQoP6sHk6idAmZuuglyX
-        wg4eCssVzbda5n3rAON9nf89AH4AS9BA6UrRrPr1k00WwcdrNsFf9bJKZQTfsKxKIbhltcsZu7bt
-        mJK1YPj99EAcvtq1RU0p2cefeBQIdVyFMY2QQXLAOLUjfrv56vJgqF9BHrrtUlnY7L4p9weWhj+x
-        F8tZTuq6Dezu6+YvV/GyDin/GROn5FlaXeHxFSzB2CfcQJ+Za2SMqaCVk9H1l2/Ie46vYTwSY7iv
-        OJ15yNQxmBt6nx6tBZBZkFWtvmVYUNkhrg6TZb4Rgk6zNAQmEBgpoPJrXnROuGz95WLLaINgXzjD
-        ZjzMMRegy4ksk70NZnc4bDT9EpMrUI14mDI+NdadaBKum0djT00WaNwYQzfv0Q7CGXJdw+HtOrY3
-        bop+wTpmttoork3/IePZZpNrZQ/USTlylNVJnYHt2Dt27W7TSR3QZqZcXTqp/lV2BnGVYVWNYzD4
-        xQi0Bvx7HVDrtJpeyiYlyuHZMiVQatxcn+AGFoeOrq7JqVlUbUiGERcKoZLTa04wiTupaeB+gy4z
-        WJY18MnOVozYQTU0Q3q9tbsbpz7EQPQqLC//a+lWFQs2NXoZLLCdXnf/em0vFjjDzsCUqwsL7qF9
-        erBV9+XTjNdzx/p3Hia6fcFBkR0XeyjqcSmB2fV9emYXDX6RSwW4fH0HOWi+JtoOvkh488QyX7qf
-        VWUsn9OSMtYfDJ1++/Aw7P6g1xmacnXJ2O369tf/B8qosC0W1QAA
-    headers:
-      CF-RAY: [2c3f02b6684a14f7-CDG]
-      Connection: [keep-alive]
-      Content-Encoding: [gzip]
-      Content-Length: ['7677']
-      Content-Type: [application/json; charset=UTF-8]
-      Date: ['Sun, 17 Jul 2016 16:18:35 GMT']
-      Server: [cloudflare-nginx]
-      Set-Cookie: ['__cfduid=d06b4299835d9bba615d374b66e7b753b1468772314; expires=Mon,
-          17-Jul-17 16:18:34 GMT; path=/; domain=.reddit.com; HttpOnly', 'loid=AUhz5cEZrpKDjfgrkU;
-          Domain=reddit.com; Max-Age=63071999; Path=/; expires=Tue, 17-Jul-2018 16:18:35
-          GMT; secure', 'loidcreated=2016-07-17T16%3A18%3A35.116Z; Domain=reddit.com;
-          Max-Age=63071999; Path=/; expires=Tue, 17-Jul-2018 16:18:35 GMT; secure']
-=======
         H4sIAMQDk1cC/+1djXPbNrL/VxDfzTmZkyWR1Gc6nU7apBd30o9Jc5fXl3T0IBGSEJEEww856s39
         7293AVKULNkWSSm+1G1napHE12L3t4vFYvHu32cLGbhnT9nZKxknMpidNdiZyxMOj/595it3zuM5
         vsbnk7n03EgE8PvdumDibJRxlc8lfnI2k8k8HTcnyscPxjwIhDsar+BVkHoePPKFK/lI+GOBFf37
@@ -310,25 +156,15 @@
       Server: [cloudflare-nginx]
       Set-Cookie: ['__cfduid=da900f6179f98657bddff22388de3a0061469252548; expires=Sun,
           23-Jul-17 05:42:28 GMT; path=/; domain=.reddit.com; HttpOnly']
->>>>>>> feb2dc18
       Strict-Transport-Security: [max-age=15552000; includeSubDomains; preload]
       Vary: [accept-encoding]
       X-Moose: [majestic]
       access-control-allow-origin: ['*']
       access-control-expose-headers: ['X-Reddit-Tracking, X-Moose']
       cache-control: ['max-age=0, must-revalidate']
-      set-cookie: ['__cfduid=d06b4299835d9bba615d374b66e7b753b1468772314; expires=Mon,
-          17-Jul-17 16:18:34 GMT; path=/; domain=.reddit.com; HttpOnly', 'loid=AUhz5cEZrpKDjfgrkU;
-          Domain=reddit.com; Max-Age=63071999; Path=/; expires=Tue, 17-Jul-2018 16:18:35
-          GMT; secure', 'loidcreated=2016-07-17T16%3A18%3A35.116Z; Domain=reddit.com;
-          Max-Age=63071999; Path=/; expires=Tue, 17-Jul-2018 16:18:35 GMT; secure']
       x-content-type-options: [nosniff]
       x-frame-options: [SAMEORIGIN]
-<<<<<<< HEAD
-      x-reddit-tracking: ['https://pixel.redditmedia.com/pixel/of_destiny.png?v=La3PS%2BA5lTS2u%2BKA6HpewKbxAiKyku4Nc2eY5AB%2BitpeBTGi5RTo2jLGhKiChDOTPdy48yhMBMw%3D']
-=======
       x-reddit-tracking: ['https://pixel.redditmedia.com/pixel/of_destiny.png?v=AoIqlAP9tz3AXFcpgzO599Ni%2BDBHc1ZfQAzfmaAoQERRGliTNacabnf4gKitRSpLbsotjanEcnI%3D']
->>>>>>> feb2dc18
       x-ua-compatible: [IE=edge]
       x-xss-protection: [1; mode=block]
     status: {code: 200, message: OK}
@@ -339,35 +175,15 @@
       Accept-Encoding: ['gzip, deflate']
       Authorization: ['**********']
       Connection: [keep-alive]
-<<<<<<< HEAD
-      Content-Length: ['121']
-      Content-Type: [application/x-www-form-urlencoded]
-      Cookie: [loid=AUhz5cEZrpKDjfgrkU; __cfduid=d06b4299835d9bba615d374b66e7b753b1468772314;
-          loidcreated=2016-07-17T16%3A18%3A35.116Z]
-      User-Agent: [rtv test suite PRAW/3.4.0 Python/3.5.1 b'Linux-4.6.2-1-ARCH-x86_64-with-arch']
-=======
       Content-Length: ['122']
       Content-Type: [application/x-www-form-urlencoded]
       Cookie: [__cfduid=da900f6179f98657bddff22388de3a0061469252548]
       User-Agent: [rtv test suite PRAW/3.5.0 Python/3.4.0 b'Linux-3.13.0-92-generic-x86_64-with-Ubuntu-14.04-trusty']
->>>>>>> feb2dc18
     method: POST
     uri: https://api.reddit.com/api/v1/access_token/
   response:
     body:
       string: !!binary |
-<<<<<<< HEAD
-        H4sIAAAAAAAAAyWMwYoCMRAFf6XJWUERPHhbWBSVETytt5BJHtpIJkN3z6xh2X9f4p4eFFXvx4UY
-        oeqtPDG4HTnffR3z9Vb3n4dzPtk11GUH/Z7W/sMtyL09b3VEk3sEgTSeMHOE59TwpQxoEK+RBeq5
-        PW+2q9WCnMby3yKx0YPVilTihMHYKuWqUy9IiU1pFJ6DIUM13KEkCIkEYxEjDTNIpz6ztdEo3IPm
-        YnC/f/XQ1DDWAAAA
-    headers:
-      CF-RAY: [2c3f02c2ef1014cd-CDG]
-      Connection: [keep-alive]
-      Content-Encoding: [gzip]
-      Content-Type: [application/json; charset=UTF-8]
-      Date: ['Sun, 17 Jul 2016 16:18:37 GMT']
-=======
         H4sIAAAAAAAAAyWMsQrCQBAFf2W5WiGgWNgJopWm1Spc7h66SHJhdxNziv8up9WDYea9nQ8Bqo2l
         B3q3JXc/4bKZ/aXehdWxfu3zMfJzfV3Oh4dbkPt5jeUBRW7hBVJ4xMQBDceCz6lHgZgHFmjD5Xm1
         qaoFOQ3p3yKy0Z3VkmTiiN7YMnVZx1YQI5vSIDx5QwdVf4OSwEcSDEmM1E8gHduOrYwG4RY0JYP7
@@ -378,7 +194,6 @@
       Content-Encoding: [gzip]
       Content-Type: [application/json; charset=UTF-8]
       Date: ['Sat, 23 Jul 2016 05:42:30 GMT']
->>>>>>> feb2dc18
       Server: [cloudflare-nginx]
       Strict-Transport-Security: [max-age=15552000; includeSubDomains; preload]
       X-Moose: [majestic]
@@ -394,43 +209,12 @@
       Accept-Encoding: ['gzip, deflate']
       Authorization: ['**********']
       Connection: [keep-alive]
-<<<<<<< HEAD
-      User-Agent: [rtv test suite PRAW/3.4.0 Python/3.5.1 b'Linux-4.6.2-1-ARCH-x86_64-with-arch']
-=======
       User-Agent: [rtv test suite PRAW/3.5.0 Python/3.4.0 b'Linux-3.13.0-92-generic-x86_64-with-Ubuntu-14.04-trusty']
->>>>>>> feb2dc18
     method: GET
     uri: https://oauth.reddit.com/api/v1/me.json
   response:
     body:
       string: !!binary |
-<<<<<<< HEAD
-        H4sIAN6vi1cC/31U23KcMAz9lQzPnU42yXa3/RmNMIJ1MTYj22xoJv9eiWWDaSZ9A+tIOjq6vFU2
-        Ag2jCzNR9euhRRfp20N1wQgDWlc8eRwUUaX5N/aVPBgmTNTI2+FwPp4PL6fn0/dHdbYNQcthAA51
-        SLEIItlijiP5ZnG8P6+hICezhjudjz/v4ZRLaP7l46zvoUceUF00toeakv59hA3DQD5tKIW1kioz
-        Kas38ZEwBHbAjmBkmixdI7jQdcIm5CSgxFljMXU2JmJRS3hA68IVEkVFvFUTskWv35W+Qcchj6oR
-        vY7EdiFhteCn5/eF+kRwwVF0sL4DH65bHmwi8SR5mMbASeyb7b9srd+Ajjo0M0RCNhdFtpttCLV1
-        BFeqISF3tE+BzR/iHpogrBIkRtNvxpis6WdYZVUFV0MeO0Zpugmht4u0WzWAOQWpps1eFdgZTLKh
-        oG2HLjN0tpVAXjSIO6toiV6I0bRPTnnNC2Nw1sybpQ1sROiUxgK+1u8xaRdq9J54s35V+OwoXohS
-        1PQ8Xy/Eug2rXSalDlIfGCHQL877xi0dy7JmUvf27Om6dk9m16C5fC5hIS/qNZbJFOMYZWXI6wB8
-        0mPEHAl2ibpl4KKwlz7twErhNmnQWBQypVC4CrGrJeZa6DQ2AWdX9jrJnIsQn6WOlHTICsMsuFyL
-        xTCOpfwoEzHZpKPLk5XmXdmmQuiPeaLXROU8jUHWjoZ6OSt3sABvQwODCIiwUV8plYFrF0x/X+mv
-        6MiduifQRQ66qIfz5iD3rQuu4GCX21UVF1B/qicc/EkPhKKlmNEyrrtwOJ5/PJ5fHl+OivZ1eJXx
-        zstxuV9DyWpbKzu/3KIi+BLN3GpUudXhdm91lYo866X12bn3v94SvBcEBgAA
-    headers:
-      CF-RAY: [2c3f02cf6189151b-CDG]
-      Connection: [keep-alive]
-      Content-Encoding: [gzip]
-      Content-Length: ['672']
-      Content-Type: [application/json; charset=UTF-8]
-      Date: ['Sun, 17 Jul 2016 16:18:39 GMT']
-      Server: [cloudflare-nginx]
-      Set-Cookie: ['__cfduid=d683431c3ba2dd6c31191ff5cbb43ea521468772318; expires=Mon,
-          17-Jul-17 16:18:38 GMT; path=/; domain=.reddit.com; HttpOnly', 'loid=zAhWfl3V1v1eTBQFV9;
-          Domain=reddit.com; Max-Age=63071999; Path=/; expires=Tue, 17-Jul-2018 16:18:38
-          GMT; secure', 'loidcreated=2016-07-17T16%3A18%3A38.686Z; Domain=reddit.com;
-          Max-Age=63071999; Path=/; expires=Tue, 17-Jul-2018 16:18:38 GMT; secure']
-=======
         H4sIAMgDk1cC/31U0XKcMAz8lc49dzrJ5dqk/RmNMYLTYGwq21wumfx7JR8E06R9A68srVZrvR4o
         Ao6TC1fEw68vnXERv345nE2E0ZCrjrwZNeJgaSZHLyZR8DCdzQvCw0Fwy2gSthJyfzp+Pz7c/zjd
         fbvTXNQidBxG4NCEFKucUjzmOKFvy8X1eEkFOdk13d3xaU2n1EL7Nz1HfoDB8Gjk8Hj8qdk9NJj0
@@ -445,7 +229,7 @@
         /9UH+nNwv70JajMNl24m4rKjBfPZOY3zTXgWp+bizXWXSkHqSBZGeV9V2pLH3tpTpfXCbVvrS6sq
         LHtaq7z9AZn6ZwRRBgAA
     headers:
-      CF-RAY: [2c6ccf461a2151a6-SJC]
+      CF-RAY: [2c3f02cf6189151b-CDG]
       Connection: [keep-alive]
       Content-Encoding: [gzip]
       Content-Length: ['699']
@@ -454,29 +238,17 @@
       Server: [cloudflare-nginx]
       Set-Cookie: ['__cfduid=de2f4a29bb50791f3e986d577225fed3b1469252552; expires=Sun,
           23-Jul-17 05:42:32 GMT; path=/; domain=.reddit.com; HttpOnly']
->>>>>>> feb2dc18
       Strict-Transport-Security: [max-age=15552000; includeSubDomains; preload]
       Vary: [accept-encoding]
       X-Moose: [majestic]
       cache-control: ['private, s-maxage=0, max-age=0, must-revalidate', 'max-age=0,
           must-revalidate']
       expires: ['-1']
-      set-cookie: ['__cfduid=d683431c3ba2dd6c31191ff5cbb43ea521468772318; expires=Mon,
-          17-Jul-17 16:18:38 GMT; path=/; domain=.reddit.com; HttpOnly', 'loid=zAhWfl3V1v1eTBQFV9;
-          Domain=reddit.com; Max-Age=63071999; Path=/; expires=Tue, 17-Jul-2018 16:18:38
-          GMT; secure', 'loidcreated=2016-07-17T16%3A18%3A38.686Z; Domain=reddit.com;
-          Max-Age=63071999; Path=/; expires=Tue, 17-Jul-2018 16:18:38 GMT; secure']
       x-content-type-options: [nosniff]
       x-frame-options: [SAMEORIGIN]
-<<<<<<< HEAD
-      x-ratelimit-remaining: ['559.0']
-      x-ratelimit-reset: ['82']
-      x-ratelimit-used: ['41']
-=======
       x-ratelimit-remaining: ['598.0']
       x-ratelimit-reset: ['448']
       x-ratelimit-used: ['2']
->>>>>>> feb2dc18
       x-xss-protection: [1; mode=block]
     status: {code: 200, message: OK}
 version: 1