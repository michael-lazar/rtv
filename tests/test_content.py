# -*- coding: utf-8 -*-
from __future__ import unicode_literals

import time
from itertools import islice

import six
import praw
import mock
import pytest

from rtv.content import (
    Content, SubmissionContent, SubredditContent, SubscriptionContent)
from rtv import exceptions


# Test entering a bunch of text into the prompt
# (text, parsed subreddit, parsed order)
SUBREDDIT_PROMPTS = {
    'plain-0': ('python', '/r/python', None),
    'plain-1': ('python/', '/r/python', None),
    'plain-2': ('r/python', '/r/python', None),
    'plain-3': ('/r/python', '/r/python', None),
    'new': ('/r/pics/new', '/r/pics', 'new'),
    'hot': ('/r/pics/hot/', '/r/pics', 'hot'),
    'top': ('pics/top', '/r/pics', 'top'),
    'rising': ('r/pics/rising', '/r/pics', 'rising'),
    'controversial': ('/r/pics/controversial', '/r/pics', 'controversial'),
    'top-day': ('/r/pics/top-day', '/r/pics', 'top-day'),
    'top-hour': ('/r/pics/top-hour', '/r/pics', 'top-hour'),
    'top-month': ('/r/pics/top-month', '/r/pics', 'top-month'),
    'top-week': ('/r/pics/top-week', '/r/pics', 'top-week'),
    'top-year': ('/r/pics/top-year', '/r/pics', 'top-year'),
    'top-all': ('/r/pics/top-all', '/r/pics', 'top-all'),
    'pics_linux': ('/r/pics+linux', '/r/pics+linux', None),
    'multi-new': ('/r/pics+linux/new', '/r/pics+linux', 'new'),
    'front_0': ('front', '/r/front', None),
    'front-1': ('/r/front', '/r/front', None),
    'front-new': ('/r/front/new', '/r/front', 'new'),
    'front-top-week': ('/r/front/top-week', '/r/front', 'top-week'),
    'user-0': ('/user/spez', '/user/spez', None),
    'user-1': ('/u/spez', '/u/spez', None),
    'user-new': ('/u/spez/new', '/u/spez', 'new'),
    'user-top-all': ('/u/spez/top-all', '/u/spez', 'top-all'),
    'multi-0': ('/user/multi-mod/m/art', '/user/multi-mod/m/art', None),
    'multi-1': ('/u/multi-mod/m/art', '/u/multi-mod/m/art', None),
    'multi-top': ('/u/multi-mod/m/art/top', '/u/multi-mod/m/art', 'top'),
    'multi-top-all':
        ('/u/multi-mod/m/art/top-all', '/u/multi-mod/m/art', 'top-all'),
    'domain': ('/domain/python.org', '/domain/python.org', None),
    'domain-top': pytest.mark.xfail(reason='Bug in api.reddit.com')(
        ('/domain/python.org/top', '/domain/python.org', 'top')),
    'domain-top-all':
        ('/domain/python.org/top-all', '/domain/python.org', 'top-all'),
}

# Will raise an error if not logged in
SUBREDDIT_AUTH_PROMPTS = {
    'me-0': ('/user/me', '/user/me', None),
    'me-1': ('/u/me', '/u/me', None),
    'me-top': ('/u/me/top', '/u/me', 'top'),
    'me-top-all': ('/u/me/top-all', '/u/me', 'top-all'),
}

# All of these should raise an error when entered
SUBREDDIT_INVALID_PROMPTS = {
    'empty': '',
    'one-slash': '/',
    'two-slashes': '//',
    'many-slashes': '/////////////////',
    'fake': '/r/python/fake',
    'top-fake': '/r/python/top-fake',
    'new-all': '/r/python/new-all',
}

# All of these search queries should return at least some submissions
# (subreddit, search query)
SUBREDDIT_SEARCH_QUERIES = {
    'front': ('/r/front', 'reddit'),
    'python': ('/r/python', 'python'),
    'python-top': ('/r/python/top-all', 'guido'),
    'user': ('/u/spez', 'ama'),
    'user-top': ('/user/spez/top-all', 'ama'),
    'multi': ('/u/multi-mod/m/art', 'PsBattle'),
    'multi-top': ('/u/multi-mod/m/art/top-all', 'PsBattle'),
    'domain': ('/domain/python.org', 'Python'),
    'domain-top': ('/domain/python.org/top-all', 'Python'),
}


def test_content_humanize_timestamp():

    timestamp = time.time() - 30
    assert Content.humanize_timestamp(timestamp) == '0min'
    assert Content.humanize_timestamp(timestamp, True) == 'moments ago'

    timestamp = time.time() - 60 * 60 * 24 * 30.4 * 12
    assert Content.humanize_timestamp(timestamp) == '11month'
    assert Content.humanize_timestamp(timestamp, True) == '11 months ago'

    timestamp = time.time() - 60 * 60 * 24 * 30.4 * 12 * 5
    assert Content.humanize_timestamp(timestamp) == '5yr'
    assert Content.humanize_timestamp(timestamp, True) == '5 years ago'


def test_content_wrap_text():

    text = 'four score\nand seven\n\n'
    assert Content.wrap_text(text, 6) == ['four', 'score', 'and', 'seven', '']
    assert Content.wrap_text(text, 15) == ['four score', 'and seven', '']
    assert Content.wrap_text('', 70) == []
    assert Content.wrap_text('\n\n\n\n', 70) == ['', '', '', '']


def test_content_flatten_comments(reddit):

    # Grab a large MoreComments instance to test
    url = 'https://www.reddit.com/r/AskReddit/comments/cmwov'
    submission = reddit.get_submission(url, comment_sort='top')
    more_comment = submission.comments[-1]
    assert isinstance(more_comment, praw.objects.MoreComments)

    # Double check that reddit's api hasn't changed the response structure
    comments = more_comment.comments()
    top_level_comments = []
    for comment in comments[:-1]:
        if comment.parent_id == more_comment.parent_id:
            top_level_comments.append(comment.id)
        else:
            # Sometimes replies are returned below their parents instead of
            # being automatically nested. In this case, make sure the parent_id
            # of the comment matches the most recent top level comment.
            assert comment.parent_id.endswith(top_level_comments[-1])

    # The last item should be a MoreComments linked to the original parent
    top_level_comments.append(comments[-1].id)
    assert isinstance(comments[-1], praw.objects.MoreComments)
    assert comments[-1].parent_id == more_comment.parent_id

    flattened = Content.flatten_comments(comments, root_level=2)

    # Because the comments returned by praw's comment.comments() don't have
    # nested replies, the flattened size should not change.
    assert len(flattened) == len(comments)
    for i, comment in enumerate(flattened):
        # Order should be preserved
        assert comment.id == comments[i].id
        # And the nested level should be added
        if comment.id in top_level_comments:
            assert comment.nested_level == 2
        else:
            assert comment.nested_level > 2


def test_content_submission_initialize(reddit, terminal):

    url = 'https://www.reddit.com/r/Python/comments/2xmo63/'
    submission = reddit.get_submission(url)
    content = SubmissionContent(submission, terminal.loader, indent_size=3,
                                max_indent_level=4, order='top')
    assert content.indent_size == 3
    assert content.max_indent_level == 4
    assert content.order == 'top'
    assert content.name is not None


def test_content_submission(reddit, terminal):

    url = 'https://www.reddit.com/r/Python/comments/2xmo63/'
    submission = reddit.get_submission(url)
    content = SubmissionContent(submission, terminal.loader)

    # Everything is loaded upon instantiation
    assert len(content._comment_data) == 45
    assert content.get(-1)['type'] == 'Submission'
    assert content.get(40)['type'] == 'Comment'

    for data in content.iterate(-1, 1):
        assert all(k in data for k in ('object', 'n_rows', 'offset', 'type',
                                       'hidden'))
        # All text should be converted to unicode by this point
        for val in data.values():
            assert not isinstance(val, six.binary_type)

    # Out of bounds
    with pytest.raises(IndexError):
        content.get(-2)
    with pytest.raises(IndexError):
        content.get(50)

    # Toggling the submission doesn't do anything
    content.toggle(-1)
    assert len(content._comment_data) == 45

    # Toggling a comment hides its 3 children
    content.toggle(2)
    data = content.get(2)
    assert data['type'] == 'HiddenComment'
    assert data['count'] == 3
    assert data['hidden'] is True
    assert data['level'] >= content.get(3)['level']
    assert len(content._comment_data) == 43

    # Toggling again expands the children
    content.toggle(2)
    data = content.get(2)
    assert data['hidden'] is False
    assert len(content._comment_data) == 45


def test_content_submission_load_more_comments(reddit, terminal):

    url = 'https://www.reddit.com/r/AskReddit/comments/2np694/'
    submission = reddit.get_submission(url)
    content = SubmissionContent(submission, terminal.loader)
    assert len(content._comment_data) == 391

    # More comments load when toggled
    assert content.get(390)['type'] == 'MoreComments'
    content.toggle(390)
    assert len(content._comment_data) > 390
    assert content.get(390)['type'] == 'Comment'


def test_content_submission_from_url(reddit, oauth, refresh_token, terminal):

    url = 'https://www.reddit.com/r/AskReddit/comments/2np694/'
    SubmissionContent.from_url(reddit, url, terminal.loader)
    SubmissionContent.from_url(reddit, url, terminal.loader, order='new')

    # Invalid sorting order doesn't raise an exception
    with terminal.loader():
        SubmissionContent.from_url(reddit, url, terminal.loader, order='fake')
    assert not terminal.loader.exception

    # Invalid comment URL
    with terminal.loader():
        SubmissionContent.from_url(reddit, url[:-2], terminal.loader)
    assert isinstance(terminal.loader.exception, praw.errors.NotFound)

    # np.* urls should not raise a 403 error when logged into oauth
    oauth.config.refresh_token = refresh_token
    oauth.authorize()
    url = 'https://np.reddit.com//r/LifeProTips/comments/441hsf//czmp112.json'
    with terminal.loader():
        SubmissionContent.from_url(reddit, url, terminal.loader)
    assert not terminal.loader.exception


def test_content_subreddit_initialize(reddit, terminal):

    submissions = reddit.get_subreddit('python').get_top(limit=None)
    content = SubredditContent('python', submissions, terminal.loader, 'top')
    assert content.name == 'python'
    assert content.order == 'top'
    assert len(content._submission_data) == 1


def test_content_subreddit_initialize_invalid(reddit, terminal):

    submissions = reddit.get_subreddit('invalidsubreddit7').get_top(limit=None)
    with terminal.loader():
        SubredditContent('python', submissions, terminal.loader, 'top')
    assert isinstance(terminal.loader.exception, praw.errors.InvalidSubreddit)


def test_content_subreddit(reddit, terminal):

    submissions = reddit.get_front_page(limit=5)
    content = SubredditContent('front', submissions, terminal.loader)

    # Submissions are loaded on demand, excluding for the first one
    assert len(content._submission_data) == 1
    assert content.get(0)['type'] == 'Submission'

    for data in content.iterate(0, 1):
        assert all(k in data for k in (
            'object', 'n_rows', 'offset', 'type', 'index', 'title',
            'split_title', 'hidden'))
        # All text should be converted to unicode by this point
        for val in data.values():
            assert not isinstance(val, six.binary_type)

    # Out of bounds
    with pytest.raises(IndexError):
        content.get(-1)
    with pytest.raises(IndexError):
        content.get(5)


def test_content_subreddit_load_more(reddit, terminal):

    submissions = reddit.get_front_page(limit=None)
    content = SubredditContent('front', submissions, terminal.loader)

    assert content.get(50)['type'] == 'Submission'
    assert len(content._submission_data) == 51

    for i, data in enumerate(islice(content.iterate(0, 1), 0, 50)):
        assert all(k in data for k in ('object', 'n_rows', 'offset', 'type',
                                       'index', 'title', 'split_title'))
        # All text should be converted to unicode by this point
        for val in data.values():
            assert not isinstance(val, six.binary_type)

        # Index be appended to each title, starting at "1." and incrementing
        assert data['index'] == i + 1
        assert data['title'].startswith(six.text_type(i + 1))


@pytest.mark.parametrize('prompt,name,order', SUBREDDIT_PROMPTS.values(),
                         ids=list(SUBREDDIT_PROMPTS))
def test_content_subreddit_from_name(prompt, name, order, reddit, terminal):

    content = SubredditContent.from_name(reddit, prompt, terminal.loader)
    assert content.name == name
    assert content.order == order


@pytest.mark.parametrize('prompt,name,order', SUBREDDIT_AUTH_PROMPTS.values(),
                         ids=list(SUBREDDIT_AUTH_PROMPTS))
def test_content_subreddit_from_name_authenticated(
        prompt, name, order, reddit, terminal, oauth, refresh_token):

    with pytest.raises(exceptions.AccountError):
        SubredditContent.from_name(reddit, prompt, terminal.loader)

    # Login and try again
    oauth.config.refresh_token = refresh_token
    oauth.authorize()

    content = SubredditContent.from_name(reddit, prompt, terminal.loader)
    assert content.name == name
    assert content.order == order


@pytest.mark.parametrize('prompt', SUBREDDIT_INVALID_PROMPTS.values(),
                         ids=list(SUBREDDIT_INVALID_PROMPTS))
def test_content_subreddit_from_name_invalid(prompt, reddit, terminal):

    with terminal.loader():
        SubredditContent.from_name(reddit, prompt, terminal.loader)
    assert isinstance(terminal.loader.exception, praw.errors.InvalidSubreddit)


@pytest.mark.parametrize('prompt,query', SUBREDDIT_SEARCH_QUERIES.values(),
                         ids=list(SUBREDDIT_SEARCH_QUERIES))
def test_content_subreddit_from_name_query(prompt, query, reddit, terminal):

    SubredditContent.from_name(reddit, prompt, terminal.loader, query=query)


def test_content_subreddit_from_name_order(reddit, terminal):

    # Explicit order trumps implicit
    name = '/r/python/top'
    content = SubredditContent.from_name(
        reddit, name, terminal.loader, order='new')
    assert content.name == '/r/python'
    assert content.order == 'new'

<<<<<<< HEAD
    # Invalid order raises an exception
    name = '/r/python/fake'
    with terminal.loader():
        SubredditContent.from_name(reddit, name, terminal.loader)
    assert isinstance(terminal.loader.exception, exceptions.SubredditError)

    # A couple of edge cases
    names = ['', '/', '//', '/////////////////']
    for name in names:
        with terminal.loader():
            SubredditContent.from_name(reddit, name, terminal.loader)
        assert isinstance(terminal.loader.exception,
                          praw.errors.InvalidSubreddit)

    # Front page alias
    name = '/r/front/rising'
    content = SubredditContent.from_name(reddit, name, terminal.loader)
    assert content.name == '/r/front'
    assert content.order == 'rising'

    # Queries
    SubredditContent.from_name(reddit, 'front', terminal.loader, query='pea')
    SubredditContent.from_name(reddit, 'python', terminal.loader, query='pea')
=======
>>>>>>> feb2dc18

def test_content_subreddit_multireddit(reddit, terminal):

    name = '/r/python+linux'
    content = SubredditContent.from_name(reddit, name, terminal.loader)
    assert content.name == '/r/python+linux'

    # Invalid multireddit
    name = '/r/a+b'
    with terminal.loader():
        SubredditContent.from_name(reddit, name, terminal.loader)
    assert isinstance(terminal.loader.exception, praw.errors.NotFound)


def test_content_subreddit_random(reddit, terminal):

    name = '/r/random'
    content = SubredditContent.from_name(reddit, name, terminal.loader)
    assert content.name.startswith('/r/')
    assert content.name != name


def test_content_subreddit_me(reddit, oauth, refresh_token, terminal):

    # Not logged in
    with terminal.loader():
        SubredditContent.from_name(reddit, '/u/me', terminal.loader)
    assert isinstance(terminal.loader.exception, exceptions.AccountError)

    # Logged in
    oauth.config.refresh_token = refresh_token
    oauth.authorize()
    with terminal.loader():
        SubredditContent.from_name(reddit, '/u/me', terminal.loader)

    # If there is no submitted content, an error should be raised
    if terminal.loader.exception:
        assert isinstance(terminal.loader.exception, exceptions.SubredditError)


<<<<<<< HEAD
def test_content_subreddit_from_saved(reddit, terminal, oauth, refresh_token):

    # Not logged in
    with terminal.loader():
        SubredditContent.from_name(reddit, '/r/saved', terminal.loader)
    assert isinstance(terminal.loader.exception, exceptions.AccountError)

    # Logged in
    name = 'saved'
    oauth.config.refresh_token = refresh_token
    oauth.authorize()

    with terminal.loader():
        content = SubredditContent.from_name(reddit, name, terminal.loader)
    assert content.name == '/r/saved'
    assert content.order is None

    # Can submit without the /r/ and with the order in the name
    name = 'saved/top/'
    with terminal.loader():
        content = SubredditContent.from_name(reddit, name, terminal.loader)
    assert content.name == '/r/saved'
    assert content.order == 'top'

    # Explicit order trumps implicit
    name = '/r/saved'
    with terminal.loader():
        content = SubredditContent.from_name(
            reddit, name, terminal.loader, order='new')
    assert content.name == '/r/saved'
    assert content.order == 'new'

    # Invalid order raises an exception
    name = '/r/saved/fake'
    with terminal.loader():
        SubredditContent.from_name(reddit, name, terminal.loader)
    assert isinstance(terminal.loader.exception, exceptions.SubredditError)


def test_content_subscription(reddit, oauth, refresh_token, terminal):
=======
def test_content_subscription(reddit, terminal):
>>>>>>> feb2dc18

    # Not logged in
    with terminal.loader():
        SubscriptionContent.from_user(reddit, terminal.loader)
    assert isinstance(
        terminal.loader.exception, praw.errors.LoginOrScopeRequired)

    with terminal.loader():
        content = SubscriptionContent.from_user(
            reddit, terminal.loader, 'popular')
    assert terminal.loader.exception is None

    # These are static
    assert content.name == 'Popular Subreddits'
    assert content.order is None

    # Validate content
    for data in islice(content.iterate(0, 1), 20):
        assert all(k in data for k in ('object', 'n_rows', 'offset', 'type',
                                       'title', 'split_title'))
        # All text should be converted to unicode by this point
        for val in data.values():
            assert not isinstance(val, six.binary_type)


def test_content_subscription_empty(reddit, terminal):

    # Simulate an empty subscription list
    with mock.patch.object(reddit, 'get_my_subreddits') as func:
        func.return_value = iter([])
        with terminal.loader():
            SubscriptionContent.from_user(reddit, terminal.loader)
    assert isinstance(terminal.loader.exception, exceptions.SubscriptionError)<|MERGE_RESOLUTION|>--- conflicted
+++ resolved
@@ -60,6 +60,7 @@
     'me-1': ('/u/me', '/u/me', None),
     'me-top': ('/u/me/top', '/u/me', 'top'),
     'me-top-all': ('/u/me/top-all', '/u/me', 'top-all'),
+    'user-saved': ('/u/saved', '/u/saved', None),
 }
 
 # All of these should raise an error when entered
@@ -359,32 +360,6 @@
     assert content.name == '/r/python'
     assert content.order == 'new'
 
-<<<<<<< HEAD
-    # Invalid order raises an exception
-    name = '/r/python/fake'
-    with terminal.loader():
-        SubredditContent.from_name(reddit, name, terminal.loader)
-    assert isinstance(terminal.loader.exception, exceptions.SubredditError)
-
-    # A couple of edge cases
-    names = ['', '/', '//', '/////////////////']
-    for name in names:
-        with terminal.loader():
-            SubredditContent.from_name(reddit, name, terminal.loader)
-        assert isinstance(terminal.loader.exception,
-                          praw.errors.InvalidSubreddit)
-
-    # Front page alias
-    name = '/r/front/rising'
-    content = SubredditContent.from_name(reddit, name, terminal.loader)
-    assert content.name == '/r/front'
-    assert content.order == 'rising'
-
-    # Queries
-    SubredditContent.from_name(reddit, 'front', terminal.loader, query='pea')
-    SubredditContent.from_name(reddit, 'python', terminal.loader, query='pea')
-=======
->>>>>>> feb2dc18
 
 def test_content_subreddit_multireddit(reddit, terminal):
 
@@ -425,50 +400,7 @@
         assert isinstance(terminal.loader.exception, exceptions.SubredditError)
 
 
-<<<<<<< HEAD
-def test_content_subreddit_from_saved(reddit, terminal, oauth, refresh_token):
-
-    # Not logged in
-    with terminal.loader():
-        SubredditContent.from_name(reddit, '/r/saved', terminal.loader)
-    assert isinstance(terminal.loader.exception, exceptions.AccountError)
-
-    # Logged in
-    name = 'saved'
-    oauth.config.refresh_token = refresh_token
-    oauth.authorize()
-
-    with terminal.loader():
-        content = SubredditContent.from_name(reddit, name, terminal.loader)
-    assert content.name == '/r/saved'
-    assert content.order is None
-
-    # Can submit without the /r/ and with the order in the name
-    name = 'saved/top/'
-    with terminal.loader():
-        content = SubredditContent.from_name(reddit, name, terminal.loader)
-    assert content.name == '/r/saved'
-    assert content.order == 'top'
-
-    # Explicit order trumps implicit
-    name = '/r/saved'
-    with terminal.loader():
-        content = SubredditContent.from_name(
-            reddit, name, terminal.loader, order='new')
-    assert content.name == '/r/saved'
-    assert content.order == 'new'
-
-    # Invalid order raises an exception
-    name = '/r/saved/fake'
-    with terminal.loader():
-        SubredditContent.from_name(reddit, name, terminal.loader)
-    assert isinstance(terminal.loader.exception, exceptions.SubredditError)
-
-
-def test_content_subscription(reddit, oauth, refresh_token, terminal):
-=======
 def test_content_subscription(reddit, terminal):
->>>>>>> feb2dc18
 
     # Not logged in
     with terminal.loader():
@@ -494,6 +426,20 @@
             assert not isinstance(val, six.binary_type)
 
 
+def test_content_subreddit_saved(reddit, oauth, refresh_token, terminal):
+
+    # Not logged in
+    with terminal.loader():
+        SubredditContent.from_name(reddit, '/u/saved', terminal.loader)
+    assert isinstance(terminal.loader.exception, exceptions.AccountError)
+
+    # Logged in
+    oauth.config.refresh_token = refresh_token
+    oauth.authorize()
+    with terminal.loader():
+        SubredditContent.from_name(reddit, '/u/saved', terminal.loader)
+
+
 def test_content_subscription_empty(reddit, terminal):
 
     # Simulate an empty subscription list
