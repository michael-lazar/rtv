# -*- coding: utf-8 -*-
from __future__ import unicode_literals

from . import docs
from .page import Page, PageController
from .content import SubscriptionContent, SubredditContent
from .objects import Navigator, Command


class SubscriptionController(PageController):
    character_map = {}


class SubscriptionPage(Page):

    FOOTER = docs.FOOTER_SUBSCRIPTION

    def __init__(self, reddit, term, config, oauth, content_type='subreddit'):
        super(SubscriptionPage, self).__init__(reddit, term, config, oauth)

        self.controller = SubscriptionController(self, keymap=config.keymap)
        self.content = SubscriptionContent.from_user(
            reddit, term.loader, content_type)
        self.nav = Navigator(self.content.get)
        self.content_type = content_type
        self.selected_subreddit = None

    @SubscriptionController.register(Command('REFRESH'))
    def refresh_content(self, order=None, name=None):
        """
        Re-download all subscriptions and reset the page index
        """

        # reddit.get_my_subreddits() does not support sorting by order
        if order:
            self.term.flash()
            return

        with self.term.loader():
            self.content = SubscriptionContent.from_user(
                self.reddit, self.term.loader, self.content_type)
        if not self.term.loader.exception:
            self.nav = Navigator(self.content.get)

    @SubscriptionController.register(Command('PROMPT'))
    def prompt_subreddit(self):
        """
        Open a prompt to navigate to a different subreddit
        """

        name = self.term.prompt_input('Enter page: /')
        if name is not None:
            with self.term.loader('Loading page'):
                content = SubredditContent.from_name(
                    self.reddit, name, self.term.loader)
            if not self.term.loader.exception:
                self.selected_subreddit = content
                self.active = False

    @SubscriptionController.register(Command('SUBSCRIPTION_SELECT'))
    def select_subreddit(self):
        """
        Store the selected subreddit and return to the subreddit page
        """

        name = self.get_selected_item()['name']
        with self.term.loader('Loading page'):
            content = SubredditContent.from_name(
                self.reddit, name, self.term.loader)
        if not self.term.loader.exception:
            self.selected_subreddit = content
            self.active = False

    @SubscriptionController.register(Command('SUBSCRIPTION_EXIT'))
    def close_subscriptions(self):
        """
        Close subscriptions and return to the subreddit page
        """

        self.active = False

    def _draw_banner(self):
        # Subscriptions can't be sorted, so disable showing the order menu
        pass

    def _draw_item(self, win, data, inverted, highlight):
        n_rows, n_cols = win.getmaxyx()
        n_cols -= 1  # Leave space for the cursor in the first column

        # Handle the case where the window is not large enough to fit the data.
        valid_rows = range(0, n_rows)
        offset = 0 if not inverted else -(data['n_rows'] - n_rows)

        row = offset
        if row in valid_rows:
            if data['type'] == 'Multireddit':
<<<<<<< HEAD
                attr = self.term.attr('multireddit_name', highlight)
            else:
                attr = self.term.attr('subscription_name', highlight)
=======
                attr = self.term.attr('multireddit_name')
            else:
                attr = self.term.attr('subscription_name')
>>>>>>> a82be104
            self.term.add_line(win, '{name}'.format(**data), row, 1, attr)

        row = offset + 1
        for row, text in enumerate(data['split_title'], start=row):
            if row in valid_rows:
                if data['type'] == 'Multireddit':
<<<<<<< HEAD
                    attr = self.term.attr('multireddit_text', highlight)
                else:
                    attr = self.term.attr('subscription_text', highlight)
                self.term.add_line(win, text, row, 1, attr)

        attr = self.term.attr('cursor', highlight)
=======
                    attr = self.term.attr('multireddit_text')
                else:
                    attr = self.term.attr('subscription_text')
                self.term.add_line(win, text, row, 1, attr)

        attr = self.term.attr('cursor')
>>>>>>> a82be104
        for y in range(n_rows):
            self.term.addch(win, y, 0, str(' '), attr)<|MERGE_RESOLUTION|>--- conflicted
+++ resolved
@@ -83,7 +83,7 @@
         # Subscriptions can't be sorted, so disable showing the order menu
         pass
 
-    def _draw_item(self, win, data, inverted, highlight):
+    def _draw_item(self, win, data, inverted):
         n_rows, n_cols = win.getmaxyx()
         n_cols -= 1  # Leave space for the cursor in the first column
 
@@ -94,35 +94,20 @@
         row = offset
         if row in valid_rows:
             if data['type'] == 'Multireddit':
-<<<<<<< HEAD
-                attr = self.term.attr('multireddit_name', highlight)
-            else:
-                attr = self.term.attr('subscription_name', highlight)
-=======
                 attr = self.term.attr('multireddit_name')
             else:
                 attr = self.term.attr('subscription_name')
->>>>>>> a82be104
             self.term.add_line(win, '{name}'.format(**data), row, 1, attr)
 
         row = offset + 1
         for row, text in enumerate(data['split_title'], start=row):
             if row in valid_rows:
                 if data['type'] == 'Multireddit':
-<<<<<<< HEAD
-                    attr = self.term.attr('multireddit_text', highlight)
-                else:
-                    attr = self.term.attr('subscription_text', highlight)
-                self.term.add_line(win, text, row, 1, attr)
-
-        attr = self.term.attr('cursor', highlight)
-=======
                     attr = self.term.attr('multireddit_text')
                 else:
                     attr = self.term.attr('subscription_text')
                 self.term.add_line(win, text, row, 1, attr)
 
         attr = self.term.attr('cursor')
->>>>>>> a82be104
         for y in range(n_rows):
             self.term.addch(win, y, 0, str(' '), attr)