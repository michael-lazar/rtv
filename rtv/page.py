--- conflicted
+++ resolved
@@ -91,8 +91,8 @@
         return valid, redraw
 
     def move_page(self, direction, n_windows):
-        """Move page down (positive direction) or up (negative direction)
-
+        """
+        Move page down (positive direction) or up (negative direction).
         """
 
         # top of subreddit/submission page or only one
@@ -257,17 +257,6 @@
     def move_page_up(self):
         self._move_page(-1)
         self.clear_input_queue()
-<<<<<<< HEAD
-=======
-
-    def clear_input_queue(self):
-        "Clear excessive input caused by the scroll wheel or holding down a key"
-
-        self.stdscr.nodelay(1)
-        while self.stdscr.getch() != -1:
-            continue
-        self.stdscr.nodelay(0)
->>>>>>> 6025fc24
 
     @BaseController.register('a')
     def upvote(self):
