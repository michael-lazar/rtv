--- conflicted
+++ resolved
@@ -566,31 +566,7 @@
     def _move_page(self, direction):
         valid, redraw = self.nav.move_page(direction, len(self._subwindows)-1)
         if not valid:
-<<<<<<< HEAD
-            self.term.flash()
-=======
-            self.term.flash()
-        self._add_cursor()
-
-    def _edit_cursor(self, attribute):
-
-        # Don't allow the cursor to go below page index 0
-        if self.nav.absolute_index < 0:
-            return
-
-        # Don't allow the cursor to go over the number of subwindows
-        # This could happen if the window is resized and the cursor index is
-        # pushed out of bounds
-        if self.nav.cursor_index >= len(self._subwindows):
-            self.nav.cursor_index = len(self._subwindows) - 1
-
-        window, attr = self._subwindows[self.nav.cursor_index]
-        if attr is not None:
-            attribute |= attr
-
-        n_rows, _ = window.getmaxyx()
-        for row in range(n_rows):
-            window.chgat(row, 0, 1, attribute)
+            self.term.flash()
 
     def _prompt_period(self, order):
 
@@ -607,4 +583,3 @@
         ch = self.term.show_notification(message)
         ch = six.unichr(ch)
         return choices.get(ch)
->>>>>>> 0268408f
