# -*- coding: utf-8 -*-
from __future__ import unicode_literals

import sys
import time
import curses
from functools import wraps

from kitchen.text.display import textual_width

from . import docs
from .objects import Controller, Color, Command


def logged_in(f):
    """
    Decorator for Page methods that require the user to be authenticated.
    """
    @wraps(f)
    def wrapped_method(self, *args, **kwargs):
        if not self.reddit.is_oauth_session():
            self.term.show_notification('Not logged in')
            return
        return f(self, *args, **kwargs)
    return wrapped_method


class PageController(Controller):
    character_map = {}


class Page(object):

    def __init__(self, reddit, term, config, oauth):

        self.reddit = reddit
        self.term = term
        self.config = config
        self.oauth = oauth
        self.content = None
        self.nav = None
        self.controller = None

        self.active = True
        self._row = 0
        self._subwindows = None

    def refresh_content(self, order=None, name=None):
        raise NotImplementedError

    def _draw_item(self, window, data, inverted):
        raise NotImplementedError

    def loop(self):
        """
        Main control loop runs the following steps:
            1. Re-draw the screen
            2. Wait for user to press a key (includes terminal resizing)
            3. Trigger the method registered to the input key

        The loop will run until self.active is set to False from within one of
        the methods.
        """

        self.active = True
        while self.active:
            self.draw()
            ch = self.term.stdscr.getch()
            self.controller.trigger(ch)

    @PageController.register(Command('EXIT'))
    def exit(self):
        if self.term.prompt_y_or_n('Do you really want to quit? (y/n): '):
            sys.exit()

    @PageController.register(Command('FORCE_EXIT'))
    def force_exit(self):
        sys.exit()

    @PageController.register(Command('HELP'))
    def show_help(self):
        self.term.show_notification(docs.HELP.strip('\n').splitlines())

    @PageController.register(Command('SORT_HOT'))
    def sort_content_hot(self):
        self.refresh_content(order='hot')

    @PageController.register(Command('SORT_TOP'))
    def sort_content_top(self):
        self.refresh_content(order='top')

    @PageController.register(Command('SORT_RISING'))
    def sort_content_rising(self):
        self.refresh_content(order='rising')

    @PageController.register(Command('SORT_NEW'))
    def sort_content_new(self):
        self.refresh_content(order='new')

    @PageController.register(Command('SORT_CONTROVERSIAL'))
    def sort_content_controversial(self):
        self.refresh_content(order='controversial')

    @PageController.register(Command('MOVE_UP'))
    def move_cursor_up(self):
        self._move_cursor(-1)
        self.clear_input_queue()

    @PageController.register(Command('MOVE_DOWN'))
    def move_cursor_down(self):
        self._move_cursor(1)
        self.clear_input_queue()

    @PageController.register(Command('PAGE_UP'))
    def move_page_up(self):
        self._move_page(-1)
        self.clear_input_queue()

    @PageController.register(Command('PAGE_DOWN'))
    def move_page_down(self):
        self._move_page(1)
        self.clear_input_queue()

    @PageController.register(Command('UPVOTE'))
    @logged_in
    def upvote(self):
        data = self.content.get(self.nav.absolute_index)
        if 'likes' not in data:
            self.term.flash()
        elif data['likes']:
            with self.term.loader('Clearing vote'):
                data['object'].clear_vote()
            if not self.term.loader.exception:
                data['likes'] = None
        else:
            with self.term.loader('Voting'):
                data['object'].upvote()
            if not self.term.loader.exception:
                data['likes'] = True

    @PageController.register(Command('DOWNVOTE'))
    @logged_in
    def downvote(self):
        data = self.content.get(self.nav.absolute_index)
        if 'likes' not in data:
            self.term.flash()
        elif data['likes'] or data['likes'] is None:
            with self.term.loader('Voting'):
                data['object'].downvote()
            if not self.term.loader.exception:
                data['likes'] = False
        else:
            with self.term.loader('Clearing vote'):
                data['object'].clear_vote()
            if not self.term.loader.exception:
                data['likes'] = None

<<<<<<< HEAD
    @PageController.register('w')
    @logged_in
    def save(self):
        data = self.content.get(self.nav.absolute_index)
        if 'saved' not in data:
            self.term.flash()
        elif not data['saved']:
            with self.term.loader('Saving'):
                data['object'].save()
            if not self.term.loader.exception:
                data['saved'] = True
        else:
            with self.term.loader('Unsaving'):
                data['object'].unsave()
            if not self.term.loader.exception:
                data['saved'] = False

    @PageController.register('u')
=======
    @PageController.register(Command('LOGIN'))
>>>>>>> eae2e329
    def login(self):
        """
        Prompt to log into the user's account, or log out of the current
        account.
        """

        if self.reddit.is_oauth_session():
            if self.term.prompt_y_or_n('Log out? (y/n): '):
                self.oauth.clear_oauth_data()
                self.term.show_notification('Logged out')
        else:
            self.oauth.authorize()

    @PageController.register(Command('DELETE'))
    @logged_in
    def delete_item(self):
        """
        Delete a submission or comment.
        """

        data = self.content.get(self.nav.absolute_index)
        if data.get('author') != self.reddit.user.name:
            self.term.flash()
            return

        prompt = 'Are you sure you want to delete this? (y/n): '
        if not self.term.prompt_y_or_n(prompt):
            self.term.show_notification('Canceled')
            return

        with self.term.loader('Deleting', delay=0):
            data['object'].delete()
            # Give reddit time to process the request
            time.sleep(2.0)
        if self.term.loader.exception is None:
            self.refresh_content()

    @PageController.register(Command('EDIT'))
    @logged_in
    def edit(self):
        """
        Edit a submission or comment.
        """

        data = self.content.get(self.nav.absolute_index)
        if data.get('author') != self.reddit.user.name:
            self.term.flash()
            return

        if data['type'] == 'Submission':
            subreddit = self.reddit.get_subreddit(self.content.name)
            content = data['text']
            info = docs.SUBMISSION_EDIT_FILE.format(
                content=content, name=subreddit)
        elif data['type'] == 'Comment':
            content = data['body']
            info = docs.COMMENT_EDIT_FILE.format(content=content)
        else:
            self.term.flash()
            return

        text = self.term.open_editor(info)
        if text == content:
            self.term.show_notification('Canceled')
            return

        with self.term.loader('Editing', delay=0):
            data['object'].edit(text)
            time.sleep(2.0)
        if self.term.loader.exception is None:
            self.refresh_content()

    @PageController.register(Command('INBOX'))
    @logged_in
    def get_inbox(self):
        """
        Checks the inbox for unread messages and displays a notification.
        """

        inbox = len(list(self.reddit.get_unread(limit=1)))
        message = 'New Messages' if inbox > 0 else 'No New Messages'
        self.term.show_notification(message)

    def clear_input_queue(self):
        """
        Clear excessive input caused by the scroll wheel or holding down a key
        """

        with self.term.no_delay():
            while self.term.getch() != -1:
                continue

    def draw(self):

        n_rows, n_cols = self.term.stdscr.getmaxyx()
        if n_rows < self.term.MIN_HEIGHT or n_cols < self.term.MIN_WIDTH:
            # TODO: Will crash when you try to navigate if the terminal is too
            # small at startup because self._subwindows will never be populated
            return

        self._row = 0
        self._draw_header()
        self._draw_banner()
        self._draw_content()
        self._add_cursor()
        self.term.stdscr.touchwin()
        self.term.stdscr.refresh()

    def _draw_header(self):

        n_rows, n_cols = self.term.stdscr.getmaxyx()
        # Note: 2 argument form of derwin breaks PDcurses on Windows 7!
        window = self.term.stdscr.derwin(1, n_cols, self._row, 0)
        window.erase()
        # curses.bkgd expects bytes in py2 and unicode in py3
        ch, attr = str(' '), curses.A_REVERSE | curses.A_BOLD | Color.CYAN
        window.bkgd(ch, attr)

        sub_name = self.content.name.replace('/r/front', 'Front Page')
        self.term.add_line(window, sub_name, 0, 0)

        if self.reddit.user is not None:
            # The starting position of the name depends on if we're converting
            # to ascii or not
            width = len if self.config['ascii'] else textual_width

            username = self.reddit.user.name
            s_col = (n_cols - width(username) - 1)
            # Only print username if it fits in the empty space on the right
            if (s_col - 1) >= width(sub_name):
                self.term.add_line(window, username, 0, s_col)

        self._row += 1

    def _draw_banner(self):

        n_rows, n_cols = self.term.stdscr.getmaxyx()
        window = self.term.stdscr.derwin(1, n_cols, self._row, 0)
        window.erase()
        ch, attr = str(' '), curses.A_BOLD | Color.YELLOW
        window.bkgd(ch, attr)

        items = ['[1]hot', '[2]top', '[3]rising', '[4]new', '[5]controversial']
        distance = (n_cols - sum(len(t) for t in items) - 1) / (len(items) - 1)
        spacing = max(1, int(distance)) * ' '
        text = spacing.join(items)
        self.term.add_line(window, text, 0, 0)
        if self.content.order is not None:
            col = text.find(self.content.order) - 3
            window.chgat(0, col, 3, attr | curses.A_REVERSE)

        self._row += 1

    def _draw_content(self):
        """
        Loop through submissions and fill up the content page.
        """

        n_rows, n_cols = self.term.stdscr.getmaxyx()
        window = self.term.stdscr.derwin(
            n_rows - self._row, n_cols, self._row, 0)
        window.erase()
        win_n_rows, win_n_cols = window.getmaxyx()

        self._subwindows = []
        page_index, cursor_index, inverted = self.nav.position
        step = self.nav.step

        # If not inverted, align the first submission with the top and draw
        # downwards. If inverted, align the first submission with the bottom
        # and draw upwards.
        current_row = (win_n_rows - 1) if inverted else 0
        available_rows = (win_n_rows - 1) if inverted else win_n_rows
        for data in self.content.iterate(page_index, step, win_n_cols - 2):
            subwin_n_rows = min(available_rows, data['n_rows'])
            subwin_n_cols = win_n_cols - data['offset']
            start = current_row - subwin_n_rows if inverted else current_row
            subwindow = window.derwin(
                subwin_n_rows, subwin_n_cols, start, data['offset'])
            attr = self._draw_item(subwindow, data, inverted)
            self._subwindows.append((subwindow, attr))
            available_rows -= (subwin_n_rows + 1)  # Add one for the blank line
            current_row += step * (subwin_n_rows + 1)
            if available_rows <= 0:
                break
        else:
            # If the page is not full we need to make sure that it is NOT
            # inverted. Unfortunately, this currently means drawing the whole
            # page over again. Could not think of a better way to pre-determine
            # if the content will fill up the page, given that it is dependent
            # on the size of the terminal.
            if self.nav.inverted:
                self.nav.flip((len(self._subwindows) - 1))
                self._draw_content()

        self._row = n_rows

    def _add_cursor(self):
        self._edit_cursor(curses.A_REVERSE)

    def _remove_cursor(self):
        self._edit_cursor(curses.A_NORMAL)

    def _move_cursor(self, direction):
        self._remove_cursor()
        # Note: ACS_VLINE doesn't like changing the attribute, so disregard the
        # redraw flag and opt to always redraw
        valid, redraw = self.nav.move(direction, len(self._subwindows))
        if not valid:
            self.term.flash()
        self._add_cursor()

    def _move_page(self, direction):
        self._remove_cursor()
        valid, redraw = self.nav.move_page(direction, len(self._subwindows)-1)
        if not valid:
            self.term.flash()
        self._add_cursor()

    def _edit_cursor(self, attribute):

        # Don't allow the cursor to go below page index 0
        if self.nav.absolute_index < 0:
            return

        # Don't allow the cursor to go over the number of subwindows
        # This could happen if the window is resized and the cursor index is
        # pushed out of bounds
        if self.nav.cursor_index >= len(self._subwindows):
            self.nav.cursor_index = len(self._subwindows) - 1

        window, attr = self._subwindows[self.nav.cursor_index]
        if attr is not None:
            attribute |= attr

        n_rows, _ = window.getmaxyx()
        for row in range(n_rows):
            window.chgat(row, 0, 1, attribute)<|MERGE_RESOLUTION|>--- conflicted
+++ resolved
@@ -155,8 +155,7 @@
             if not self.term.loader.exception:
                 data['likes'] = None
 
-<<<<<<< HEAD
-    @PageController.register('w')
+    @PageController.register(Command('SAVE'))
     @logged_in
     def save(self):
         data = self.content.get(self.nav.absolute_index)
@@ -173,10 +172,7 @@
             if not self.term.loader.exception:
                 data['saved'] = False
 
-    @PageController.register('u')
-=======
     @PageController.register(Command('LOGIN'))
->>>>>>> eae2e329
     def login(self):
         """
         Prompt to log into the user's account, or log out of the current
