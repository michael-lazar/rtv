import logging

import praw
import requests
import re

from .exceptions import SubmissionError, SubredditError, SubscriptionError, AccountError
from .helpers import humanize_timestamp, wrap_text, strip_subreddit_url

__all__ = ['SubredditContent', 'SubmissionContent', 'SubscriptionContent']
_logger = logging.getLogger(__name__)


class BaseContent(object):

    def get(self, index, n_cols):
        raise NotImplementedError

    def iterate(self, index, step, n_cols):

        while True:
            if step < 0 and index < 0:
                # Hack to prevent displaying negative indicies if iterating in
                # the negative direction.
                break
            try:
                yield self.get(index, n_cols=n_cols)
            except IndexError:
                break
            index += step

    @staticmethod
    def flatten_comments(comments, root_level=0):
        """
        Flatten a PRAW comment tree while preserving the nested level of each
        comment via the `nested_level` attribute.
        """

        stack = comments[:]
        for item in stack:
            item.nested_level = root_level

        retval = []
        while stack:
            item = stack.pop(0)
            if isinstance(item, praw.objects.MoreComments):
                if item.count == 0:
                    # MoreComments item count should never be zero, but if it
                    # is then discard the MoreComment object. Need to look into
                    # this further.
                    continue
            else:
                if item._replies is None:
                    # Attach children MoreComment replies to parents
                    # https://github.com/praw-dev/praw/issues/391
                    item._replies = [stack.pop(0)]
                nested = getattr(item, 'replies', None)
                if nested:
                    for n in nested:
                        n.nested_level = item.nested_level + 1
                    stack[0:0] = nested
            retval.append(item)
        return retval

    @staticmethod
    def strip_praw_comment(comment):
        """
        Parse through a submission comment and return a dict with data ready to
        be displayed through the terminal.
        """

        data = {}
        data['object'] = comment
        data['level'] = comment.nested_level

        if isinstance(comment, praw.objects.MoreComments):
            data['type'] = 'MoreComments'
            data['count'] = comment.count
            data['body'] = 'More comments'.format(comment.count)
        else:
            author = getattr(comment, 'author', '[deleted]')
            name = getattr(author, 'name', '[deleted]')
            sub = getattr(comment, 'submission', '[deleted]')
            sub_author = getattr(sub, 'author', '[deleted]')
            sub_name = getattr(sub_author, 'name', '[deleted]')
            flair = getattr(comment, 'author_flair_text', '')
            permalink = getattr(comment, 'permalink', None)

            data['type'] = 'Comment'
            data['body'] = comment.body
            data['created'] = humanize_timestamp(comment.created_utc)
            data['score'] = '{} pts'.format(comment.score)
            data['author'] = name
            data['is_author'] = (name == sub_name)
            data['flair'] = flair
            data['likes'] = comment.likes
            data['gold'] = comment.gilded > 0
            data['permalink'] = permalink

        return data

    @staticmethod
    def strip_praw_submission(sub):
        """
        Parse through a submission and return a dict with data ready to be
        displayed through the terminal.

        Definitions:
            permalink - Full URL to the submission comments.
            url_full - Link that the submission points to.
            url - URL that is displayed on the subreddit page, may be
                  "selfpost" or "x-post" or a link.
        """

        reddit_link = re.compile("https?://(www\.)?(np\.)?redd(it\.com|\.it)/r/.*")
        author = getattr(sub, 'author', '[deleted]')
        name = getattr(author, 'name', '[deleted]')
        flair = getattr(sub, 'link_flair_text', '')

        data = {}
        data['object'] = sub
        data['type'] = 'Submission'
        data['title'] = sub.title
        data['text'] = sub.selftext
        data['created'] = humanize_timestamp(sub.created_utc)
        data['comments'] = '{} comments'.format(sub.num_comments)
        data['score'] = '{} pts'.format(sub.score)
        data['author'] = name
        data['permalink'] = sub.permalink
        data['subreddit'] = str(sub.subreddit)
        data['flair'] = flair
        data['url_full'] = sub.url

        if data['permalink'].split('/r/')[-1] == data['url_full'].split('/r/')[-1]:
            data['url_type'] = 'selfpost'
            data['url'] = 'selfpost'

        elif reddit_link.match(data['url_full']):
            data['url_type'] = 'x-post'
            data['url'] = 'x-post via {}'.format(strip_subreddit_url(data['url_full']))

        else:
            data['url_type'] = 'external'
            data['url'] = data['url_full']

        data['likes'] = sub.likes
        data['gold'] = sub.gilded > 0
        data['nsfw'] = sub.over_18

        return data

    @staticmethod
    def strip_praw_subscription(subscription):
        """
        Parse through a subscription and return a dict with data ready to be
        displayed through the terminal.
        """

        data = {}
        data['object'] = subscription
        data['type'] = 'Subscription'
<<<<<<< HEAD
        data['name'] = "/r/" + subscription._case_name
=======
        data['name'] = "/r/" + subscription.display_name
>>>>>>> a2fa9c5e
        data['title'] = subscription.title

        return data

class SubmissionContent(BaseContent):
    """
    Grab a submission from PRAW and lazily store comments to an internal
    list for repeat access.
    """

    def __init__(self, submission, loader, indent_size=2, max_indent_level=8,
                 order=None):

        submission_data = self.strip_praw_submission(submission)
        comments = self.flatten_comments(submission.comments)

        self.indent_size = indent_size
        self.max_indent_level = max_indent_level
        self.name = submission_data['permalink']
        self.order = order
        self._loader = loader
        self._submission = submission
        self._submission_data = submission_data
        self._comment_data = [self.strip_praw_comment(c) for c in comments]

    @classmethod
    def from_url(cls, reddit, url, loader, indent_size=2, max_indent_level=8,
                 order=None):

        try:
            with loader():
                url = url.replace('http:', 'https:')
                submission = reddit.get_submission(url, comment_sort=order)
        except (praw.errors.APIException, praw.errors.NotFound):
            raise SubmissionError(url)

        return cls(submission, loader, indent_size, max_indent_level, order)

    def get(self, index, n_cols=70):
        """
        Grab the `i`th submission, with the title field formatted to fit inside
        of a window of width `n`
        """

        if index < -1:
            raise IndexError

        elif index == -1:
            data = self._submission_data
            data['split_title'] = wrap_text(data['title'], width=n_cols-2)
            data['split_text'] = wrap_text(data['text'], width=n_cols-2)
            data['n_rows'] = len(data['split_title'] + data['split_text']) + 5
            data['offset'] = 0

        else:
            data = self._comment_data[index]
            indent_level = min(data['level'], self.max_indent_level)
            data['offset'] = indent_level * self.indent_size

            if data['type'] == 'Comment':
                width = n_cols - data['offset']
                data['split_body'] = wrap_text(data['body'], width=width)
                data['n_rows'] = len(data['split_body']) + 1
            else:
                data['n_rows'] = 1

        return data

    def toggle(self, index, n_cols=70):
        """
        Toggle the state of the object at the given index.

        If it is a comment, pack it into a hidden comment.
        If it is a hidden comment, unpack it.
        If it is more comments, load the comments.
        """
        data = self.get(index)

        if data['type'] == 'Submission':
            # Can't hide the submission!
            pass

        elif data['type'] == 'Comment':
            cache = [data]
            count = 1
            for d in self.iterate(index + 1, 1, n_cols):
                if d['level'] <= data['level']:
                    break

                count += d.get('count', 1)
                cache.append(d)

            comment = {}
            comment['type'] = 'HiddenComment'
            comment['cache'] = cache
            comment['count'] = count
            comment['level'] = data['level']
            comment['body'] = 'Hidden'.format(count)
            self._comment_data[index:index + len(cache)] = [comment]

        elif data['type'] == 'HiddenComment':
            self._comment_data[index:index + 1] = data['cache']

        elif data['type'] == 'MoreComments':
            with self._loader():
                comments = data['object'].comments(update=True)
                comments = self.flatten_comments(comments,
                                                 root_level=data['level'])
                comment_data = [self.strip_praw_comment(c) for c in comments]
                self._comment_data[index:index + 1] = comment_data

        else:
            raise ValueError('% type not recognized' % data['type'])


class SubredditContent(BaseContent):
    """
    Grab a subreddit from PRAW and lazily stores submissions to an internal
    list for repeat access.
    """

    def __init__(self, name, submissions, loader, order=None):

        self.name = name
        self.order = order
        self._loader = loader
        self._submissions = submissions
        self._submission_data = []

        # Verify that content exists for the given submission generator.
        # This is necessary because PRAW loads submissions lazily, and
        # there is is no other way to check things like multireddits that
        # don't have a real corresponding subreddit object.
        try:
            self.get(0)
        except (praw.errors.APIException, requests.HTTPError,
                praw.errors.RedirectException, praw.errors.Forbidden,
                praw.errors.InvalidSubreddit, praw.errors.NotFound,
                IndexError):
            raise SubredditError(name)

    @classmethod
    def from_name(cls, reddit, name, loader, order=None, query=None):

        # Strip leading and trailing backslashes
        name = name.strip(' /')
        if name.startswith('r/'):
            name = name[2:]

        # If the order is not given explicitly, it will be searched for and
        # stripped out of the subreddit name e.g. python/new.
        if '/' in name:
            name, name_order = name.split('/')
            order = order or name_order
        display_name = '/r/{}'.format(name)

        if order not in ['hot', 'top', 'rising', 'new', 'controversial', None]:
            raise SubredditError(name)

        if name == 'me':
            if not reddit.is_logged_in():
                raise AccountError
            elif order:
                submissions = reddit.user.get_submitted(sort=order)
            else:
                submissions = reddit.user.get_submitted()

        elif query:
            if name == 'front':
                submissions = reddit.search(query, subreddit=None, sort=order)
            else:
                submissions = reddit.search(query, subreddit=name, sort=order)

        else:
            if name == 'front':
                dispatch = {
                    None: reddit.get_front_page,
                    'hot': reddit.get_front_page,
                    'top': reddit.get_top,
                    'rising': reddit.get_rising,
                    'new': reddit.get_new,
                    'controversial': reddit.get_controversial,
                    }
            else:
                subreddit = reddit.get_subreddit(name)
                dispatch = {
                    None: subreddit.get_hot,
                    'hot': subreddit.get_hot,
                    'top': subreddit.get_top,
                    'rising': subreddit.get_rising,
                    'new': subreddit.get_new,
                    'controversial': subreddit.get_controversial,
                    }
            submissions = dispatch[order](limit=None)

        return cls(display_name, submissions, loader, order=order)

    def get(self, index, n_cols=70):
        """
        Grab the `i`th submission, with the title field formatted to fit inside
        of a window of width `n_cols`
        """

        if index < 0:
            raise IndexError

        while index >= len(self._submission_data):
            try:
                with self._loader():
                    submission = next(self._submissions)
            except StopIteration:
                raise IndexError
            else:
                data = self.strip_praw_submission(submission)
                self._submission_data.append(data)

        # Modifies the original dict, faster than copying
        data = self._submission_data[index]
        data['split_title'] = wrap_text(data['title'], width=n_cols)
        data['n_rows'] = len(data['split_title']) + 3
        data['offset'] = 0

        return data

class SubscriptionContent(BaseContent):
<<<<<<< HEAD
    def __init__(self, subscriptions, loader):
        self.name = "Subscriptions"
=======

    def __init__(self, subscriptions, loader):

        self.name = "Subscriptions"
        self.order = None
>>>>>>> a2fa9c5e
        self._loader = loader
        self._subscriptions = subscriptions
        self._subscription_data = []

    @classmethod
<<<<<<< HEAD
    def get_list(cls, reddit, loader):
=======
    def from_user(cls, reddit, loader):
>>>>>>> a2fa9c5e
        try:
            with loader():
                subscriptions = reddit.get_my_subreddits(limit=None)
        except praw.errors.APIException:
            raise SubscriptionError()

        return cls(subscriptions, loader)

    def get(self, index, n_cols=70):
        """
        Grab the `i`th subscription, with the title field formatted to fit inside
        of a window of width `n_cols`
        """

        if index < 0:
            raise IndexError

        while index >= len(self._subscription_data):
            try:
                with self._loader():
                    subscription = next(self._subscriptions)
            except StopIteration:
                raise IndexError
            else:
                data = self.strip_praw_subscription(subscription)
                self._subscription_data.append(data)

        data = self._subscription_data[index]
<<<<<<< HEAD
        data['split_title'] = wrap_text(data['name'], width=n_cols)
=======
        data['split_title'] = wrap_text(data['title'], width=n_cols)
>>>>>>> a2fa9c5e
        data['n_rows'] = len(data['split_title']) + 1
        data['offset'] = 0

        return data<|MERGE_RESOLUTION|>--- conflicted
+++ resolved
@@ -159,11 +159,7 @@
         data = {}
         data['object'] = subscription
         data['type'] = 'Subscription'
-<<<<<<< HEAD
-        data['name'] = "/r/" + subscription._case_name
-=======
         data['name'] = "/r/" + subscription.display_name
->>>>>>> a2fa9c5e
         data['title'] = subscription.title
 
         return data
@@ -389,26 +385,17 @@
         return data
 
 class SubscriptionContent(BaseContent):
-<<<<<<< HEAD
-    def __init__(self, subscriptions, loader):
-        self.name = "Subscriptions"
-=======
 
     def __init__(self, subscriptions, loader):
 
         self.name = "Subscriptions"
         self.order = None
->>>>>>> a2fa9c5e
         self._loader = loader
         self._subscriptions = subscriptions
         self._subscription_data = []
 
     @classmethod
-<<<<<<< HEAD
-    def get_list(cls, reddit, loader):
-=======
     def from_user(cls, reddit, loader):
->>>>>>> a2fa9c5e
         try:
             with loader():
                 subscriptions = reddit.get_my_subreddits(limit=None)
@@ -437,11 +424,7 @@
                 self._subscription_data.append(data)
 
         data = self._subscription_data[index]
-<<<<<<< HEAD
-        data['split_title'] = wrap_text(data['name'], width=n_cols)
-=======
         data['split_title'] = wrap_text(data['title'], width=n_cols)
->>>>>>> a2fa9c5e
         data['n_rows'] = len(data['split_title']) + 1
         data['offset'] = 0
 
