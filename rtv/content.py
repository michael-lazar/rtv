# -*- coding: utf-8 -*-
from __future__ import unicode_literals

import re
from datetime import datetime

import six
import praw
from praw.errors import InvalidSubreddit
from kitchen.text.display import wrap

from . import exceptions


class Content(object):

    def get(self, index, n_cols):
        raise NotImplementedError

    def iterate(self, index, step, n_cols=70):

        while True:
            if step < 0 and index < 0:
                # Hack to prevent displaying a submission's post if iterating
                # comments in the negative direction
                break
            try:
                yield self.get(index, n_cols=n_cols)
            except IndexError:
                break
            index += step

    @staticmethod
    def flatten_comments(comments, root_level=0):
        """
        Flatten a PRAW comment tree while preserving the nested level of each
        comment via the `nested_level` attribute.
        """

        stack = comments[:]
        for item in stack:
            item.nested_level = root_level

        retval = []
        while stack:
            item = stack.pop(0)

            # MoreComments item count should never be zero, but if it is then
            # discard the MoreComment object. Need to look into this further.
            if isinstance(item, praw.objects.MoreComments) and item.count == 0:
                continue

            # https://github.com/praw-dev/praw/issues/391
            # Attach children replies to parents. Children will have the
            # same parent_id, but with a suffix attached.
            # E.g.
            #   parent_comment.id = c0tprcm
            #   comment.parent_id = t1_c0tprcm
            if item.parent_id:
                level = None
                # Search through previous comments for a possible parent
                for parent in retval[::-1]:
                    if level and parent.nested_level >= level:
                        # Stop if we reach a sibling or a child, we know that
                        # nothing before this point is a candidate for parent.
                        break
                    level = parent.nested_level
                    if item.parent_id.endswith(parent.id):
                        item.nested_level = parent.nested_level + 1

            # Otherwise, grab all of the attached replies and add them back to
            # the list of comments to parse
            if hasattr(item, 'replies'):
                for n in item.replies:
                    n.nested_level = item.nested_level + 1
                stack[0:0] = item.replies

            retval.append(item)
        return retval

    @classmethod
    def strip_praw_comment(cls, comment):
        """
        Parse through a submission comment and return a dict with data ready to
        be displayed through the terminal.
        """

        data = {}
        data['object'] = comment
        # Saved comments do not have a nested_level
        if hasattr(comment, 'nested_level'):
            data['level'] = comment.nested_level
        else:
            data['level'] = None

        if isinstance(comment, praw.objects.MoreComments):
            data['type'] = 'MoreComments'
            data['count'] = comment.count
            data['body'] = 'More comments'
            data['hidden'] = True
        else:
            author = getattr(comment, 'author', '[deleted]')
            name = getattr(author, 'name', '[deleted]')
            sub = getattr(comment, 'submission', '[deleted]')
            sub_author = getattr(sub, 'author', '[deleted]')
            sub_name = getattr(sub_author, 'name', '[deleted]')
            flair = getattr(comment, 'author_flair_text', '')
            permalink = getattr(comment, 'permalink', None)
            stickied = getattr(comment, 'stickied', False)

            data['type'] = 'Comment'
            data['body'] = comment.body
            data['created'] = cls.humanize_timestamp(comment.created_utc)
            data['score'] = '{0} pts'.format(
                '-' if comment.score_hidden else comment.score)
            data['author'] = name
            data['is_author'] = (name == sub_name)
            data['flair'] = flair
            data['likes'] = comment.likes
            data['gold'] = comment.gilded > 0
            data['permalink'] = permalink
            data['stickied'] = stickied
<<<<<<< HEAD
            data['saved'] = comment.saved
=======
            data['hidden'] = False
>>>>>>> 57a31977

        return data

    @classmethod
    def strip_praw_submission(cls, sub):
        """
        Parse through a submission and return a dict with data ready to be
        displayed through the terminal.

        Definitions:
            permalink - URL to the reddit page with submission comments.
            url_full - URL that the submission points to.
            url - URL that will be displayed on the subreddit page, may be
                "selfpost", "x-post submission", "x-post subreddit", or an
                external link.
        """

        reddit_link = re.compile(
            r'https?://(www\.)?(np\.)?redd(it\.com|\.it)/r/.*')
        author = getattr(sub, 'author', '[deleted]')
        name = getattr(author, 'name', '[deleted]')
        flair = getattr(sub, 'link_flair_text', '')

        data = {}
        data['object'] = sub
        data['type'] = 'Submission'
        data['title'] = sub.title
        data['text'] = sub.selftext
        data['created'] = cls.humanize_timestamp(sub.created_utc)
        data['comments'] = '{0} comments'.format(sub.num_comments)
        data['score'] = '{0} pts'.format('-' if sub.hide_score else sub.score)
        data['author'] = name
        data['permalink'] = sub.permalink
        data['subreddit'] = six.text_type(sub.subreddit)
        data['flair'] = '[{0}]'.format(flair.strip(' []')) if flair else ''
        data['url_full'] = sub.url
        data['likes'] = sub.likes
        data['gold'] = sub.gilded > 0
        data['nsfw'] = sub.over_18
        data['stickied'] = sub.stickied
        data['hidden'] = False
        data['xpost_subreddit'] = None
        data['index'] = None  # This is filled in later by the method caller
        data['saved'] = sub.saved

        if sub.url.split('/r/')[-1] == sub.permalink.split('/r/')[-1]:
            data['url'] = 'self.{0}'.format(data['subreddit'])
            data['url_type'] = 'selfpost'
        elif reddit_link.match(sub.url):
            # Strip the subreddit name from the permalink to avoid having
            # submission.subreddit.url make a separate API call
            url_parts = sub.url.split('/')
            data['xpost_subreddit'] = url_parts[4]
            data['url'] = 'self.{0}'.format(url_parts[4])
            if 'comments' in url_parts:
                data['url_type'] = 'x-post submission'
            else:
                data['url_type'] = 'x-post subreddit'
        else:
            data['url'] = sub.url
            data['url_type'] = 'external'

        return data

    @staticmethod
    def strip_praw_subscription(subscription):
        """
        Parse through a subscription and return a dict with data ready to be
        displayed through the terminal.
        """

        data = {}
        data['object'] = subscription
        data['type'] = 'Subscription'
        data['name'] = "/r/" + subscription.display_name
        data['title'] = subscription.title
        return data

    @staticmethod
    def humanize_timestamp(utc_timestamp, verbose=False):
        """
        Convert a utc timestamp into a human readable relative-time.
        """

        timedelta = datetime.utcnow() - datetime.utcfromtimestamp(utc_timestamp)

        seconds = int(timedelta.total_seconds())
        if seconds < 60:
            return 'moments ago' if verbose else '0min'
        minutes = seconds // 60
        if minutes < 60:
            return '%d minutes ago' % minutes if verbose else '%dmin' % minutes
        hours = minutes // 60
        if hours < 24:
            return '%d hours ago' % hours if verbose else '%dhr' % hours
        days = hours // 24
        if days < 30:
            return '%d days ago' % days if verbose else '%dday' % days
        months = days // 30.4
        if months < 12:
            return '%d months ago' % months if verbose else '%dmonth' % months
        years = months // 12
        return '%d years ago' % years if verbose else '%dyr' % years

    @staticmethod
    def wrap_text(text, width):
        """
        Wrap text paragraphs to the given character width while preserving
        newlines.
        """
        out = []
        for paragraph in text.splitlines():
            # Wrap returns an empty list when paragraph is a newline. In order
            # to preserve newlines we substitute a list containing an empty
            # string.
            lines = wrap(paragraph, width=width) or ['']
            out.extend(lines)
        return out


class SubmissionContent(Content):
    """
    Grab a submission from PRAW and lazily store comments to an internal
    list for repeat access.
    """

    def __init__(self, submission, loader, indent_size=2, max_indent_level=8,
                 order=None):

        submission_data = self.strip_praw_submission(submission)
        comments = self.flatten_comments(submission.comments)

        self.indent_size = indent_size
        self.max_indent_level = max_indent_level
        self.name = submission_data['permalink']
        self.order = order
        self._loader = loader
        self._submission = submission
        self._submission_data = submission_data
        self._comment_data = [self.strip_praw_comment(c) for c in comments]

    @classmethod
    def from_url(cls, reddit, url, loader, indent_size=2, max_indent_level=8,
                 order=None):

        url = url.replace('http:', 'https:')  # Reddit forces SSL
        # Sometimes reddit will return a 403 FORBIDDEN when trying to access an
        # np link while using OAUTH. Cause is unknown.
        url = url.replace('https://np.', 'https://www.')
        submission = reddit.get_submission(url, comment_sort=order)
        return cls(submission, loader, indent_size, max_indent_level, order)


    def get(self, index, n_cols=70):
        """
        Grab the `i`th submission, with the title field formatted to fit inside
        of a window of width `n`
        """

        if index < -1:
            raise IndexError

        elif index == -1:
            data = self._submission_data
            data['split_title'] = self.wrap_text(data['title'], width=n_cols-2)
            data['split_text'] = self.wrap_text(data['text'], width=n_cols-2)
            data['n_rows'] = len(data['split_title'] + data['split_text']) + 5
            data['offset'] = 0

        else:
            data = self._comment_data[index]
            indent_level = min(data['level'], self.max_indent_level)
            data['offset'] = indent_level * self.indent_size

            if data['type'] == 'Comment':
                width = n_cols - data['offset']
                data['split_body'] = self.wrap_text(data['body'], width=width)
                data['n_rows'] = len(data['split_body']) + 1
            else:
                data['n_rows'] = 1

        return data

    def toggle(self, index, n_cols=70):
        """
        Toggle the state of the object at the given index.

        If it is a comment, pack it into a hidden comment.
        If it is a hidden comment, unpack it.
        If it is more comments, load the comments.
        """
        data = self.get(index)

        if data['type'] == 'Submission':
            # Can't hide the submission!
            pass

        elif data['type'] == 'Comment':
            cache = [data]
            count = 1
            for d in self.iterate(index + 1, 1, n_cols):
                if d['level'] <= data['level']:
                    break

                count += d.get('count', 1)
                cache.append(d)

            comment = {
                'type': 'HiddenComment',
                'cache': cache,
                'count': count,
                'level': data['level'],
                'body': 'Hidden',
                'hidden': True}

            self._comment_data[index:index + len(cache)] = [comment]

        elif data['type'] == 'HiddenComment':
            self._comment_data[index:index + 1] = data['cache']

        elif data['type'] == 'MoreComments':
            with self._loader('Loading comments'):
                # Undefined behavior if using a nested loader here
                assert self._loader.depth == 1
                comments = data['object'].comments(update=True)
            if not self._loader.exception:
                comments = self.flatten_comments(comments, data['level'])
                comment_data = [self.strip_praw_comment(c) for c in comments]
                self._comment_data[index:index + 1] = comment_data

        else:
            raise ValueError('%s type not recognized' % data['type'])


class SubredditContent(Content):
    """
    Grab a subreddit from PRAW and lazily stores submissions to an internal
    list for repeat access.
    """

    def __init__(self, name, submissions, loader, order=None):

        self.name = name
        self.order = order
        self._loader = loader
        self._submissions = submissions
        self._submission_data = []

        # Verify that content exists for the given submission generator.
        # This is necessary because PRAW loads submissions lazily, and
        # there is is no other way to check things like multireddits that
        # don't have a real corresponding subreddit object.
        try:
            self.get(0)
        except IndexError:
            raise exceptions.SubredditError('No submissions')

    @classmethod
    def from_name(cls, reddit, name, loader, order=None, query=None):

        # Strip leading and trailing backslashes
        name = name.strip(' /')
        if name.startswith('r/'):
            name = name[2:]

        # If the order is not given explicitly, it will be searched for and
        # stripped out of the subreddit name e.g. python/new.
        if '/' in name:
            name, name_order = name.split('/')
            order = order or name_order
        display_name = '/r/{0}'.format(name)

        if order not in ['hot', 'top', 'rising', 'new', 'controversial', None]:
            raise exceptions.SubredditError('Unrecognized order "%s"' % order)

        if name == 'me':
            if not reddit.is_oauth_session():
                raise exceptions.AccountError('Not logged in')
            elif order:
                submissions = reddit.user.get_submitted(sort=order)
            else:
                submissions = reddit.user.get_submitted()

        elif name == 'saved':
            if not reddit.is_oauth_session():
                raise exceptions.AccountError('Not logged in')
            elif order:
                submissions = reddit.user.get_submitted(sort=order)
            else:
                submissions = reddit.user.get_saved()

        elif query:
            if name == 'front':
                submissions = reddit.search(query, subreddit=None, sort=order)
            else:
                submissions = reddit.search(query, subreddit=name, sort=order)

        else:
            if name == '':
                # Praw does not correctly handle empty strings
                # https://github.com/praw-dev/praw/issues/615
                raise InvalidSubreddit()

            if name == 'front':
                dispatch = {
                    None: reddit.get_front_page,
                    'hot': reddit.get_front_page,
                    'top': reddit.get_top,
                    'rising': reddit.get_rising,
                    'new': reddit.get_new,
                    'controversial': reddit.get_controversial,
                    }
            else:
                subreddit = reddit.get_subreddit(name)
                # For special subreddits like /r/random we want to replace the
                # display name with the one returned by the request.
                display_name = '/r/{0}'.format(subreddit.display_name)
                dispatch = {
                    None: subreddit.get_hot,
                    'hot': subreddit.get_hot,
                    'top': subreddit.get_top,
                    'rising': subreddit.get_rising,
                    'new': subreddit.get_new,
                    'controversial': subreddit.get_controversial,
                    }
            submissions = dispatch[order](limit=None)

        return cls(display_name, submissions, loader, order=order)

    def get(self, index, n_cols=70):
        """
        Grab the `i`th submission, with the title field formatted to fit inside
        of a window of width `n_cols`
        """

        if index < 0:
            raise IndexError

        while index >= len(self._submission_data):
            try:
                with self._loader('Loading more submissions'):
                    submission = next(self._submissions)
                if self._loader.exception:
                    raise IndexError
            except StopIteration:
                raise IndexError
            else:
<<<<<<< HEAD
                # TODO: In order to display saved comment, we need to
                # coerce the comment into a submission
                try:
                    data = self.strip_praw_submission(submission)
                except:
                    continue
                data['index'] = index
                # Add the post number to the beginning of the title
                data['title'] = '{0}. {1}'.format(index+1, data.get('title'))
=======
                data = self.strip_praw_submission(submission)
                data['index'] = len(self._submission_data) + 1
                # Add the post number to the beginning of the title
                data['title'] = '{0}. {1}'.format(data['index'], data['title'])
>>>>>>> 57a31977
                self._submission_data.append(data)

        # Modifies the original dict, faster than copying
        data = self._submission_data[index]
        data['split_title'] = self.wrap_text(data['title'], width=n_cols)
        data['n_rows'] = len(data['split_title']) + 3
        data['offset'] = 0

        return data


class SubscriptionContent(Content):

    def __init__(self, subscriptions, loader):

        self.name = "Subscriptions"
        self.order = None
        self._loader = loader
        self._subscriptions = subscriptions
        self._subscription_data = []

        try:
            self.get(0)
        except IndexError:
            raise exceptions.SubscriptionError('No subscriptions')

    @classmethod
    def from_user(cls, reddit, loader):
        subscriptions = reddit.get_my_subreddits(limit=None)
        return cls(subscriptions, loader)

    def get(self, index, n_cols=70):
        """
        Grab the `i`th subscription, with the title field formatted to fit
        inside of a window of width `n_cols`
        """

        if index < 0:
            raise IndexError

        while index >= len(self._subscription_data):
            try:
                with self._loader('Loading subscriptions'):
                    subscription = next(self._subscriptions)
                if self._loader.exception:
                    raise IndexError
            except StopIteration:
                raise IndexError
            else:
                data = self.strip_praw_subscription(subscription)
                self._subscription_data.append(data)

        data = self._subscription_data[index]
        data['split_title'] = self.wrap_text(data['title'], width=n_cols)
        data['n_rows'] = len(data['split_title']) + 1
        data['offset'] = 0

        return data<|MERGE_RESOLUTION|>--- conflicted
+++ resolved
@@ -120,11 +120,8 @@
             data['gold'] = comment.gilded > 0
             data['permalink'] = permalink
             data['stickied'] = stickied
-<<<<<<< HEAD
+            data['hidden'] = False
             data['saved'] = comment.saved
-=======
-            data['hidden'] = False
->>>>>>> 57a31977
 
         return data
 
@@ -472,22 +469,16 @@
             except StopIteration:
                 raise IndexError
             else:
-<<<<<<< HEAD
                 # TODO: In order to display saved comment, we need to
                 # coerce the comment into a submission
                 try:
                     data = self.strip_praw_submission(submission)
                 except:
                     continue
-                data['index'] = index
-                # Add the post number to the beginning of the title
-                data['title'] = '{0}. {1}'.format(index+1, data.get('title'))
-=======
-                data = self.strip_praw_submission(submission)
+
                 data['index'] = len(self._submission_data) + 1
                 # Add the post number to the beginning of the title
                 data['title'] = '{0}. {1}'.format(data['index'], data['title'])
->>>>>>> 57a31977
                 self._submission_data.append(data)
 
         # Modifies the original dict, faster than copying
