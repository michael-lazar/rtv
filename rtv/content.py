--- conflicted
+++ resolved
@@ -3,26 +3,11 @@
 from contextlib import contextmanager
 
 import praw
+import six
 import requests
 
 from .errors import SubmissionURLError, SubredditNameError
 
-<<<<<<< HEAD
-=======
-UNICODE = False
-
-def clean(string):
-
-    encoding = 'utf-8' if UNICODE else 'ascii'
-
-    if six.PY2:
-        out = string.encode(encoding, 'replace')
-    else:
-        out = string.encode().decode(encoding, 'replace')
-    
-    return out
-
->>>>>>> 3733f26d
 def split_text(big_text, width):
     return [
         text
@@ -139,7 +124,7 @@
             sub_author = (comment.submission.author.name if
                           getattr(comment.submission, 'author') else '[deleted]')
             data['is_author'] = (data['author'] == sub_author)
-            data['flair'] = (clean(comment.author_flair_text) if comment.author_flair_text else "")
+            data['flair'] = (comment.author_flair_text if comment.author_flair_text else "")
 
         return data
 
@@ -160,23 +145,13 @@
         data['created'] = humanize_timestamp(sub.created_utc)
         data['comments'] = '{} comments'.format(sub.num_comments)
         data['score'] = '{} pts'.format(sub.score)
-<<<<<<< HEAD
         data['author'] = (sub.author.name if getattr(sub, 'author')
-=======
-        data['author'] = (clean(sub.author.name) if getattr(sub, 'author')
-
->>>>>>> 3733f26d
                           else '[deleted]')
         data['permalink'] = sub.permalink
         data['subreddit'] = strip_subreddit_url(sub.permalink)
-<<<<<<< HEAD
+        data['flair'] = (sub.link_flair_text if sub.link_flair_text else "")        
         data['url_full'] = sub.url
         data['url'] = ('selfpost' if is_selfpost(sub.url) else sub.url)
-=======
-        data['flair'] = (clean(sub.link_flair_text) if sub.link_flair_text else "")
-        data['url_full'] = clean(sub.url)
-        data['url'] = ('selfpost' if is_selfpost(sub.url) else clean(sub.url))
->>>>>>> 3733f26d
 
         return data
 
@@ -370,12 +345,11 @@
         # there is is no other way to check things like multireddits that
         # don't have a real corresponding subreddit object.
         content = cls(display_name, submissions, loader)
-        #try:
-        content.get(0)
-        #except:
-        #    # TODO: Trap specific errors
-        #    raise SubredditNameError(display_name)
-
+        try:
+            content.get(0)
+        except:
+            # TODO: Trap specific errors
+            raise SubredditNameError(display_name)
 
         return content
 
