import os
import sys
import argparse
import locale
import logging

import requests
import praw
import praw.errors
from six.moves import configparser

from . import config
from .exceptions import SubmissionError, SubredditError, SubscriptionError, ProgramError
<<<<<<< HEAD
from .curses_helpers import curses_session
=======
from .curses_helpers import curses_session, LoadScreen
>>>>>>> a2fa9c5e
from .submission import SubmissionPage
from .subreddit import SubredditPage
from .docs import *
from .oauth import OAuthTool
from .__version__ import __version__

from tornado import ioloop

__all__ = []

def get_config_fp():
    HOME = os.path.expanduser('~')
    XDG_CONFIG_HOME = os.getenv('XDG_CONFIG_HOME',
        os.path.join(HOME, '.config'))

    config_paths = [
        os.path.join(XDG_CONFIG_HOME, 'rtv', 'rtv.cfg'),
        os.path.join(HOME, '.rtv')
    ]

    # get the first existing config file
    for config_path in config_paths:
        if os.path.exists(config_path):
            break

    return config_path

def open_config():
    """
    Search for a configuration file at the location ~/.rtv and attempt to load
    saved settings for things like the username and password.
    """

    config = configparser.ConfigParser()

    config_path = get_config_fp()
    config.read(config_path)

    return config

def load_rtv_config():
    """
    Attempt to load saved settings for things like the username and password.
    """

    config = open_config()

    defaults = {}
    if config.has_section('rtv'):
        defaults = dict(config.items('rtv'))

    if 'ascii' in defaults:
        defaults['ascii'] = config.getboolean('rtv', 'ascii')

    return defaults

def load_oauth_config():
    """
    Attempt to load saved OAuth settings
    """

    config = open_config()

    if config.has_section('oauth'):
        defaults = dict(config.items('oauth'))
    else:
        # Populate OAuth section
        config['oauth'] = {'auto_login': False}
        with open(get_config_fp(), 'w') as cfg:
            config.write(cfg)
        defaults = dict(config.items('oauth'))

    return defaults

def command_line():

    parser = argparse.ArgumentParser(
        prog='rtv', description=SUMMARY,
        epilog=CONTROLS + HELP,
        formatter_class=argparse.RawDescriptionHelpFormatter)

    parser.add_argument('-s', dest='subreddit', help='subreddit name')
    parser.add_argument('-l', dest='link', help='full link to a submission')
    parser.add_argument('--ascii', action='store_true',
                        help='enable ascii-only mode')
    parser.add_argument('--log', metavar='FILE', action='store',
                        help='Log HTTP requests')

    group = parser.add_argument_group('authentication (optional)', AUTH)
    group.add_argument('-u', dest='username', help='reddit username')
    group.add_argument('-p', dest='password', help='reddit password')

    oauth_group = parser.add_argument_group('OAuth data (optional)', OAUTH)
    oauth_group.add_argument('--auto-login', dest='auto_login', help='OAuth auto-login setting')
    oauth_group.add_argument('--auth-token', dest='access_token', help='OAuth authorization token')
    oauth_group.add_argument('--refresh-token', dest='refresh_token', help='OAuth refresh token')

    args = parser.parse_args()

    return args


def main():
    "Main entry point"

    # logging.basicConfig(level=logging.DEBUG, filename='rtv.log')
    locale.setlocale(locale.LC_ALL, '')

    args = command_line()
    local_rtv_config = load_rtv_config()
    local_oauth_config = load_oauth_config()

    # set the terminal title
    title = 'rtv {0}'.format(__version__)
    if os.name == 'nt':
        os.system('title {0}'.format(title))
    else:
        sys.stdout.write("\x1b]2;{0}\x07".format(title))

    # Fill in empty arguments with config file values. Paramaters explicitly
    # typed on the command line will take priority over config file params.
    for key, val in local_rtv_config.items():
        if getattr(args, key, None) is None:
            setattr(args, key, val)

    for k, v in local_oauth_config.items():
        if getattr(args, k, None) is None:
            setattr(args, k, v)

    config.unicode = (not args.ascii)

    # Squelch SSL warnings for Ubuntu
    logging.captureWarnings(True)
    if args.log:
        logging.basicConfig(level=logging.DEBUG, filename=args.log)

    try:
        print('Connecting...')
        reddit = praw.Reddit(user_agent=AGENT)
        reddit.config.decode_html_entities = False
        with curses_session() as stdscr:
            oauth = OAuthTool(reddit, stdscr, LoadScreen(stdscr))
            if args.auto_login == 'True': # Ew!
                oauth.authorize()
            if args.link:
                page = SubmissionPage(stdscr, reddit, oauth, url=args.link)
                page.loop()
            subreddit = args.subreddit or 'front'
            page = SubredditPage(stdscr, reddit, oauth, subreddit)
            page.loop()
    except (praw.errors.OAuthAppRequired, praw.errors.OAuthInvalidToken,
            praw.errors.HTTPException) as e:
        print('Invalid OAuth data')
    except requests.ConnectionError:
        print('Connection timeout')
    except requests.HTTPError:
        print('HTTP Error: 404 Not Found')
    except SubmissionError as e:
        print('Could not reach submission URL: {}'.format(e.url))
    except SubredditError as e:
        print('Could not reach subreddit: {}'.format(e.name))
    except ProgramError as e:
        print('Error: could not open file with program "{}", '
              'try setting RTV_EDITOR'.format(e.name))
    except KeyboardInterrupt:
        pass
    finally:
        # Ensure sockets are closed to prevent a ResourceWarning
        reddit.handler.http.close()
        # Explicitly close file descriptors opened by Tornado's IOLoop
        ioloop.IOLoop.current().close(all_fds=True)

sys.exit(main())<|MERGE_RESOLUTION|>--- conflicted
+++ resolved
@@ -11,11 +11,7 @@
 
 from . import config
 from .exceptions import SubmissionError, SubredditError, SubscriptionError, ProgramError
-<<<<<<< HEAD
-from .curses_helpers import curses_session
-=======
 from .curses_helpers import curses_session, LoadScreen
->>>>>>> a2fa9c5e
 from .submission import SubmissionPage
 from .subreddit import SubredditPage
 from .docs import *
