--- conflicted
+++ resolved
@@ -263,16 +263,18 @@
 
         self.clear_input_queue()
 
-    def _draw_item(self, win, data, inverted, highlight):
-
-        if data['type'] in ('MoreComments', 'HiddenComment'):
-            self._draw_more_comments(win, data, highlight)
+    def _draw_item(self, win, data, inverted):
+
+        if data['type'] == 'MoreComments':
+            return self._draw_more_comments(win, data)
+        elif data['type'] == 'HiddenComment':
+            return self._draw_more_comments(win, data)
         elif data['type'] == 'Comment':
-            self._draw_comment(win, data, inverted, highlight)
-        else:
-            self._draw_submission(win, data, highlight)
-
-    def _draw_comment(self, win, data, inverted, highlight):
+            return self._draw_comment(win, data, inverted)
+        else:
+            return self._draw_submission(win, data)
+
+    def _draw_comment(self, win, data, inverted):
 
         n_rows, n_cols = win.getmaxyx()
         n_cols -= 1
@@ -294,36 +296,14 @@
         row = offset
         if row in valid_rows:
             if data['is_author']:
-<<<<<<< HEAD
-                attr = self.term.attr('comment_author_self', highlight)
-                text = '{author} [S]'.format(**data)
-            else:
-                attr = self.term.attr('comment_author', highlight)
-=======
                 attr = self.term.attr('comment_author_self')
                 text = '{author} [S]'.format(**data)
             else:
                 attr = self.term.attr('comment_author')
->>>>>>> a82be104
                 text = '{author}'.format(**data)
             self.term.add_line(win, text, row, 1, attr)
 
             if data['flair']:
-<<<<<<< HEAD
-                attr = self.term.attr('user_flair', highlight)
-                self.term.add_space(win)
-                self.term.add_line(win, '{flair}'.format(**data), attr=attr)
-
-            arrow, attr = self.term.get_arrow(data['likes'], highlight)
-            self.term.add_space(win)
-            self.term.add_line(win, arrow, attr=attr)
-
-            attr = self.term.attr('score', highlight)
-            self.term.add_space(win)
-            self.term.add_line(win, '{score}'.format(**data), attr=attr)
-
-            attr = self.term.attr('created', highlight)
-=======
                 attr = self.term.attr('user_flair')
                 self.term.add_space(win)
                 self.term.add_line(win, '{flair}'.format(**data), attr=attr)
@@ -337,117 +317,62 @@
             self.term.add_line(win, '{score}'.format(**data), attr=attr)
 
             attr = self.term.attr('created')
->>>>>>> a82be104
             self.term.add_space(win)
             self.term.add_line(win, '{created}'.format(**data), attr=attr)
 
             if data['gold']:
-<<<<<<< HEAD
-                attr = self.term.attr('gold', highlight)
-=======
                 attr = self.term.attr('gold')
->>>>>>> a82be104
                 self.term.add_space(win)
                 self.term.add_line(win, self.term.guilded, attr=attr)
 
             if data['stickied']:
-<<<<<<< HEAD
-                attr = self.term.attr('stickied', highlight)
-=======
                 attr = self.term.attr('stickied')
->>>>>>> a82be104
                 self.term.add_space(win)
                 self.term.add_line(win, '[stickied]', attr=attr)
 
             if data['saved']:
-<<<<<<< HEAD
-                attr = self.term.attr('saved', highlight)
-=======
                 attr = self.term.attr('saved')
->>>>>>> a82be104
                 self.term.add_space(win)
                 self.term.add_line(win, '[saved]', attr=attr)
 
         for row, text in enumerate(split_body, start=offset+1):
-<<<<<<< HEAD
-            attr = self.term.attr('comment_text', highlight)
-=======
             attr = self.term.attr('comment_text')
->>>>>>> a82be104
             if row in valid_rows:
                 self.term.add_line(win, text, row, 1, attr=attr)
 
         # Unfortunately vline() doesn't support custom color so we have to
         # build it one segment at a time.
         index = data['level'] % len(self.term.theme.BAR_LEVELS)
-<<<<<<< HEAD
-        attr = self.term.attr(self.term.theme.BAR_LEVELS[index], highlight)
-        for y in range(n_rows):
-            self.term.addch(win, y, 0, self.term.vline, attr)
-
-    def _draw_more_comments(self, win, data, highlight):
-=======
         attr = self.term.attr(self.term.theme.BAR_LEVELS[index])
         for y in range(n_rows):
             self.term.addch(win, y, 0, self.term.vline, attr)
 
     def _draw_more_comments(self, win, data):
->>>>>>> a82be104
 
         n_rows, n_cols = win.getmaxyx()
         n_cols -= 1
 
-<<<<<<< HEAD
-        attr = self.term.attr('hidden_comment_text', highlight)
-        self.term.add_line(win, '{body}'.format(**data), 0, 1, attr=attr)
-
-        attr = self.term.attr('hidden_comment_expand', highlight)
-=======
         attr = self.term.attr('hidden_comment_text')
         self.term.add_line(win, '{body}'.format(**data), 0, 1, attr=attr)
 
         attr = self.term.attr('hidden_comment_expand')
->>>>>>> a82be104
         self.term.add_space(win)
         self.term.add_line(win, '[{count}]'.format(**data), attr=attr)
 
         index = data['level'] % len(self.term.theme.BAR_LEVELS)
-<<<<<<< HEAD
-        attr = self.term.attr(self.term.theme.BAR_LEVELS[index], highlight)
-=======
         attr = self.term.attr(self.term.theme.BAR_LEVELS[index])
->>>>>>> a82be104
         self.term.addch(win, 0, 0, self.term.vline, attr)
 
-    def _draw_submission(self, win, data, highlight):
+    def _draw_submission(self, win, data):
 
         n_rows, n_cols = win.getmaxyx()
         n_cols -= 3  # one for each side of the border + one for offset
 
-<<<<<<< HEAD
-        attr = self.term.attr('submission_title', highlight)
-=======
         attr = self.term.attr('submission_title')
->>>>>>> a82be104
         for row, text in enumerate(data['split_title'], start=1):
             self.term.add_line(win, text, row, 1, attr)
 
         row = len(data['split_title']) + 1
-<<<<<<< HEAD
-        attr = self.term.attr('submission_author', highlight)
-        self.term.add_line(win, '{author}'.format(**data), row, 1, attr)
-
-        if data['flair']:
-            attr = self.term.attr('submission_flair', highlight)
-            self.term.add_space(win)
-            self.term.add_line(win, '{flair}'.format(**data), attr=attr)
-
-        attr = self.term.attr('created', highlight)
-        self.term.add_space(win)
-        self.term.add_line(win, '{created}'.format(**data), attr=attr)
-
-        attr = self.term.attr('submission_subreddit', highlight)
-=======
         attr = self.term.attr('submission_author')
         self.term.add_line(win, '{author}'.format(**data), row, 1, attr)
 
@@ -461,21 +386,14 @@
         self.term.add_line(win, '{created}'.format(**data), attr=attr)
 
         attr = self.term.attr('submission_subreddit')
->>>>>>> a82be104
         self.term.add_space(win)
         self.term.add_line(win, '/r/{subreddit}'.format(**data), attr=attr)
 
         row = len(data['split_title']) + 2
         if data['url_full'] in self.config.history:
-<<<<<<< HEAD
-            attr = self.term.attr('url_seen', highlight)
-        else:
-            attr = self.term.attr('url', highlight)
-=======
             attr = self.term.attr('url_seen')
         else:
             attr = self.term.attr('url')
->>>>>>> a82be104
         self.term.add_line(win, '{url}'.format(**data), row, 1, attr)
 
         offset = len(data['split_title']) + 3
@@ -487,25 +405,11 @@
             split_text = split_text[:-cutoff]
             split_text.append('(Not enough space to display)')
 
-<<<<<<< HEAD
-        attr = self.term.attr('submission_text', highlight)
-=======
         attr = self.term.attr('submission_text')
->>>>>>> a82be104
         for row, text in enumerate(split_text, start=offset):
             self.term.add_line(win, text, row, 1, attr=attr)
 
         row = len(data['split_title']) + len(split_text) + 3
-<<<<<<< HEAD
-        attr = self.term.attr('score', highlight)
-        self.term.add_line(win, '{score}'.format(**data), row, 1, attr=attr)
-
-        arrow, attr = self.term.get_arrow(data['likes'], highlight)
-        self.term.add_space(win)
-        self.term.add_line(win, arrow, attr=attr)
-
-        attr = self.term.attr('comment_count', highlight)
-=======
         attr = self.term.attr('score')
         self.term.add_line(win, '{score}'.format(**data), row, 1, attr=attr)
 
@@ -514,34 +418,21 @@
         self.term.add_line(win, arrow, attr=attr)
 
         attr = self.term.attr('comment_count')
->>>>>>> a82be104
         self.term.add_space(win)
         self.term.add_line(win, '{comments}'.format(**data), attr=attr)
 
         if data['gold']:
-<<<<<<< HEAD
-            attr = self.term.attr('gold', highlight)
-=======
             attr = self.term.attr('gold')
->>>>>>> a82be104
             self.term.add_space(win)
             self.term.add_line(win, self.term.guilded, attr=attr)
 
         if data['nsfw']:
-<<<<<<< HEAD
-            attr = self.term.attr('nsfw', highlight)
-=======
             attr = self.term.attr('nsfw')
->>>>>>> a82be104
             self.term.add_space(win)
             self.term.add_line(win, 'NSFW', attr=attr)
 
         if data['saved']:
-<<<<<<< HEAD
-            attr = self.term.attr('saved', highlight)
-=======
             attr = self.term.attr('saved')
->>>>>>> a82be104
             self.term.add_space(win)
             self.term.add_line(win, '[saved]', attr=attr)
 
