--- conflicted
+++ resolved
@@ -20,13 +20,8 @@
 import six
 from kitchen.text.display import textual_width_chop
 
-<<<<<<< HEAD
-from . import exceptions, mime_parsers
+from . import exceptions, mime_parsers, content
 from .theme import Theme, ThemeList
-=======
-from . import exceptions, mime_parsers, content
-from .theme import Theme
->>>>>>> 31c7eadc
 from .objects import LoadScreen
 
 try:
@@ -884,7 +879,6 @@
 
         terminal_colors = curses.COLORS if curses.has_colors() else 0
 
-<<<<<<< HEAD
         if theme is None:
             theme = Theme(use_color=bool(terminal_colors))
 
@@ -903,10 +897,6 @@
                 theme.name, theme.required_colors, self._term,
                 curses.COLORS)
             theme = Theme()
-=======
-        if theme is None or monochrome:
-            theme = Theme(monochrome=monochrome)
->>>>>>> 31c7eadc
 
         theme.bind_curses()
         self.theme = theme
