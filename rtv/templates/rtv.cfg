; Reddit Terminal Viewer Configuration File
; https://github.com/michael-lazar/rtv
;
; This file should be placed in $XDG_CONFIG/rtv/rtv.cfg
; If $XDG_CONFIG is not set, use ~/.config/rtv/rtv.cfg

[rtv]
##################
# General Settings
##################

; Turn on ascii-only mode to disable all unicode characters.
; This may be necessary for compatibility with some terminal browsers.
ascii = False

; Turn on monochrome mode to disable color.
monochrome = False

; Enable debugging by logging all HTTP requests and errors to the given file.
;log = /tmp/rtv.log

; Default subreddit that will be opened when the program launches.
subreddit = front
;subreddit = python
;subreddit = python+linux+programming
;subreddit = all

; Allow rtv to store reddit authentication credentials between sessions.
persistent = True

; Clear any stored credentials when the program starts.
clear_auth = False

; Maximum number of opened links that will be saved in the history file.
history_size = 200

; Open external links using programs defined in the mailcap config.
enable_media = False

<<<<<<< HEAD
; Use youtube-dl to check for multimedia links
has_youtube-dl = False
=======
; Maximum number of columns for a comment
max_comment_cols = 120

; Hide username if logged in, display "Logged in" instead
hide_username = False
>>>>>>> ddf85ea7

################
# OAuth Settings
################
; This sections defines the paramaters that will be used during the OAuth
; authentication process. rtv is registered as an "installed app",
; see https://github.com/reddit/reddit/wiki/OAuth2 for more information.

; These settings are defined at https://www.reddit.com/prefs/apps and should
; not be altered unless you are defining your own developer application.
oauth_client_id = E2oEtRQfdfAfNQ
oauth_client_secret = praw_gapfill
oauth_redirect_uri = http://127.0.0.1:65000/

; Port that the rtv webserver will listen on. This should match the redirect
; uri defined above.
oauth_redirect_port = 65000

; Access permissions that will be requested.
oauth_scope = edit,history,identity,mysubreddits,privatemessages,read,report,save,submit,subscribe,vote

[bindings]
##############
# Key Bindings
##############
; If you would like to define custom bindings, copy this section into your
; config file with the [bindings] heading. All commands must be bound to at
; least one key for the config to be valid. 
;
; 1.) Plain keys can be represented by either uppercase/lowercase characters
;     or the hexadecimal numbers referring their ascii codes. For reference, see
;     https://en.wikipedia.org/wiki/ASCII#ASCII_printable_code_chart
;         e.g. Q, q, 1, ?
;         e.g. 0x20 (space), 0x3c (less-than sign)
;
; 2.) Special ascii control codes should be surrounded with <>. For reference,
;     see https://en.wikipedia.org/wiki/ASCII#ASCII_control_code_chart
;         e.g. <LF> (enter), <ESC> (escape)
;
; 3.) Other special keys are defined by curses, they should be surrounded by <>
;     and prefixed with KEY_. For reference, see
;     https://docs.python.org/2/library/curses.html#constants
;         e.g. <KEY_LEFT> (left arrow), <KEY_F5>, <KEY_NPAGE> (page down)
;
; Notes:
; - Curses <KEY_ENTER> is unreliable and should always be used in conjunction
;   with <LF>.
; - Use 0x20 for the space key.
; - A subset of Ctrl modifiers are available through the ascii control codes.
;   For example, Ctrl-D will trigger an <EOT> signal. See the table above for
;   a complete reference.

; Base page
EXIT = q 
FORCE_EXIT = Q
HELP = ?
SORT_HOT = 1
SORT_TOP = 2
SORT_RISING = 3
SORT_NEW = 4
SORT_CONTROVERSIAL = 5
MOVE_UP = k, <KEY_UP>
MOVE_DOWN = j, <KEY_DOWN>
PAGE_UP = m, <KEY_PPAGE>, <NAK>
PAGE_DOWN = n, <KEY_NPAGE>, <EOT>
PAGE_TOP = gg
PAGE_BOTTOM = G
UPVOTE = a
DOWNVOTE = z
LOGIN = u
DELETE = d
EDIT = e
INBOX = i
REFRESH = r, <KEY_F5>
PROMPT = /
SAVE = w

; Submission page
SUBMISSION_TOGGLE_COMMENT = 0x20
SUBMISSION_OPEN_IN_BROWSER = o, <LF>, <KEY_ENTER>
SUBMISSION_POST = c
SUBMISSION_EXIT = h, <KEY_LEFT>
SUBMISSION_OPEN_IN_PAGER = l, <KEY_RIGHT>
SUBMISSION_OPEN_IN_URLVIEWER = b

; Subreddit page
SUBREDDIT_SEARCH = f
SUBREDDIT_POST = c
SUBREDDIT_OPEN = l, <KEY_RIGHT>
SUBREDDIT_OPEN_IN_BROWSER = o, <LF>, <KEY_ENTER>, <KEY_ENTER>
SUBREDDIT_OPEN_SUBSCRIPTIONS = s
SUBREDDIT_OPEN_MULTIREDDITS = S
SUBREDDIT_FRONTPAGE = p

; Subscription page
SUBSCRIPTION_SELECT = l, <LF>, <KEY_ENTER>, <KEY_RIGHT>
SUBSCRIPTION_EXIT = h, s, S, <ESC>, <KEY_LEFT><|MERGE_RESOLUTION|>--- conflicted
+++ resolved
@@ -37,16 +37,14 @@
 ; Open external links using programs defined in the mailcap config.
 enable_media = False
 
-<<<<<<< HEAD
 ; Use youtube-dl to check for multimedia links
 has_youtube-dl = False
-=======
+
 ; Maximum number of columns for a comment
 max_comment_cols = 120
 
 ; Hide username if logged in, display "Logged in" instead
 hide_username = False
->>>>>>> ddf85ea7
 
 ################
 # OAuth Settings
