import curses
import time
import logging
import atexit
import requests
import praw

from .exceptions import SubredditError, AccountError
from .page import BasePage, Navigator, BaseController
from .submission import SubmissionPage
from .content import SubredditContent
<<<<<<< HEAD
from .helpers import open_browser, open_editor
=======
from .helpers import clean, open_browser, open_editor
from .history import load_history, save_history
>>>>>>> c608e35b
from .docs import SUBMISSION_FILE
from .curses_helpers import (GOLD, Color, LoadScreen, add_line, get_arrow,
                             show_notification, prompt_input)

__all__ = ['history', 'SubredditController', 'SubredditPage']

_logger = logging.getLogger(__name__)

history = load_history()


@atexit.register
def save_links():
    global history
    save_history(history)


class SubredditController(BaseController):
    character_map = {}


class SubredditPage(BasePage):

    def __init__(self, stdscr, reddit, name):

        self.controller = SubredditController(self)
        self.loader = LoadScreen(stdscr)

        content = SubredditContent.from_name(reddit, name, self.loader)
        super(SubredditPage, self).__init__(stdscr, reddit, content)

    def loop(self):
        "Main control loop"

        while True:
            self.draw()
            cmd = self.stdscr.getch()
            self.controller.trigger(cmd)

    @SubredditController.register(curses.KEY_F5, 'r')
    def refresh_content(self, name=None):
        "Re-download all submissions and reset the page index"

        name = name or self.content.name
        try:
            self.content = SubredditContent.from_name(
                self.reddit, name, self.loader)
        except AccountError:
            show_notification(self.stdscr, ['Not logged in'])
        except SubredditError:
            show_notification(self.stdscr, ['Invalid subreddit'])
        except requests.HTTPError:
            show_notification(self.stdscr, ['Could not reach subreddit'])
        else:
            self.nav = Navigator(self.content.get)

    @SubredditController.register('f')
    def search_subreddit(self, name=None):
        "Open a prompt to search the given subreddit"

        name = name or self.content.name
        prompt = 'Search {}:'.format(name)
        query = prompt_input(self.stdscr, prompt)
        if query is None:
            return

        try:
            self.content = SubredditContent.from_name(
                self.reddit, name, self.loader, query=query)
        except IndexError: # if there are no submissions
            show_notification(self.stdscr, ['No results found'])
        else:
            self.nav = Navigator(self.content.get)

    @SubredditController.register('/')
    def prompt_subreddit(self):
        "Open a prompt to navigate to a different subreddit"
        prompt = 'Enter Subreddit: /r/'
        name = prompt_input(self.stdscr, prompt)
        if name is not None:
            self.refresh_content(name=name)

    @SubredditController.register(curses.KEY_RIGHT, 'l')
    def open_submission(self):
        "Select the current submission to view posts"

        data = self.content.get(self.nav.absolute_index)
        page = SubmissionPage(self.stdscr, self.reddit, url=data['permalink'])
        page.loop()

        if data['url'] == 'selfpost':
            global history
            history.add(data['url_full'])

    @SubredditController.register(curses.KEY_ENTER, 10, 'o')
    def open_link(self):
        "Open a link with the webbrowser"

        url = self.content.get(self.nav.absolute_index)['url_full']
        open_browser(url)

        global history
        history.add(url)

    @SubredditController.register('p')
    def post_submission(self):
        "Post a new submission to the given subreddit"

        if not self.reddit.is_logged_in():
            show_notification(self.stdscr, ['Not logged in'])
            return

        # Strips the subreddit to just the name
        # Make sure it is a valid subreddit for submission
        subreddit = self.reddit.get_subreddit(self.content.name)
        sub = str(subreddit).split('/')[2]
        if '+' in sub or sub in ('all', 'front', 'me'):
            show_notification(self.stdscr, ['Invalid subreddit'])
            return

        # Open the submission window
        submission_info = SUBMISSION_FILE.format(name=subreddit, content='')
        curses.endwin()
        submission_text = open_editor(submission_info)
        curses.doupdate()

        # Validate the submission content
        if not submission_text:
            show_notification(self.stdscr, ['Aborted'])
            return
        if '\n' not in submission_text:
            show_notification(self.stdscr, ['No content'])
            return

        title, content = submission_text.split('\n', 1)
        with self.safe_call as s:
            with self.loader(message='Posting', delay=0):
                post = self.reddit.submit(sub, title, text=content)
                time.sleep(2.0)
            # Open the newly created post
            s.catch = False
            page = SubmissionPage(self.stdscr, self.reddit, submission=post)
            page.loop()
            self.refresh_content()

    @staticmethod
    def draw_item(win, data, inverted=False):

        n_rows, n_cols = win.getmaxyx()
        n_cols -= 1  # Leave space for the cursor in the first column

        # Handle the case where the window is not large enough to fit the data.
        valid_rows = range(0, n_rows)
        offset = 0 if not inverted else -(data['n_rows'] - n_rows)

        n_title = len(data['split_title'])
        for row, text in enumerate(data['split_title'], start=offset):
            if row in valid_rows:
                add_line(win, text, row, 1, curses.A_BOLD)

        row = n_title + offset
        if row in valid_rows:
            seen = (data['url_full'] in history)
            link_color = Color.MAGENTA if seen else Color.BLUE
            attr = curses.A_UNDERLINE | link_color
            add_line(win, u'{url}'.format(**data), row, 1, attr)

        row = n_title + offset + 1
        if row in valid_rows:
            add_line(win, u'{score} '.format(**data), row, 1)
            text, attr = get_arrow(data['likes'])
            add_line(win, text, attr=attr)
            add_line(win, u' {created} {comments} '.format(**data))

            if data['gold']:
                text, attr = GOLD, (curses.A_BOLD | Color.YELLOW)
                add_line(win, text, attr=attr)

            if data['nsfw']:
                text, attr = 'NSFW', (curses.A_BOLD | Color.RED)
                add_line(win, text, attr=attr)

        row = n_title + offset + 2
        if row in valid_rows:
            add_line(win, u'{author}'.format(**data), row, 1, curses.A_BOLD)
            add_line(win, u' {subreddit}'.format(**data), attr=Color.YELLOW)
            add_line(win, u' {flair}'.format(**data), attr=Color.RED)<|MERGE_RESOLUTION|>--- conflicted
+++ resolved
@@ -2,6 +2,7 @@
 import time
 import logging
 import atexit
+
 import requests
 import praw
 
@@ -9,12 +10,7 @@
 from .page import BasePage, Navigator, BaseController
 from .submission import SubmissionPage
 from .content import SubredditContent
-<<<<<<< HEAD
 from .helpers import open_browser, open_editor
-=======
-from .helpers import clean, open_browser, open_editor
-from .history import load_history, save_history
->>>>>>> c608e35b
 from .docs import SUBMISSION_FILE
 from .curses_helpers import (GOLD, Color, LoadScreen, add_line, get_arrow,
                              show_notification, prompt_input)
